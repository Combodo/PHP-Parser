--- conflicted
+++ resolved
@@ -1,14 +1,15 @@
-<<<<<<< HEAD
 Version 3.0.0-dev
-=======
-Version 2.1.2-dev
->>>>>>> 4dd659ed
------------------
 
 ### Added
 
 * The `InlineHTML` node now has an `hasLeadingNewline` attribute, that specifies whether the
   preceding closing tag contained a newline. The pretty printer honors this attribute.
+
+The following changes are also part of PHP-Parser 2.1.1:
+
+* The PHP 7 parser will now generate a parse error for `$var =& new Obj` assignments.
+* Comments on free-standing code blocks will no be retained as comments on the first statement in
+  the code block.
 
 Version 3.0.0-alpha1 (2016-07-25)
 ---------------------------------
