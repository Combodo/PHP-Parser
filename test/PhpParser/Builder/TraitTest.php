<?php

namespace PhpParser\Builder;

use PhpParser\Comment;
use PhpParser\Node\Name;
use PhpParser\Node\Stmt;
use PHPUnit\Framework\TestCase;

class TraitTest extends TestCase
{
    protected function createTraitBuilder($class) {
        return new Trait_($class);
    }

    public function testStmtAddition() {
        $method1 = new Stmt\ClassMethod('test1');
        $method2 = new Stmt\ClassMethod('test2');
        $method3 = new Stmt\ClassMethod('test3');
        $prop = new Stmt\Property(Stmt\Class_::MODIFIER_PUBLIC, [
            new Stmt\PropertyProperty('test')
<<<<<<< HEAD
        ]);
=======
        ));
        $use = new Stmt\TraitUse([new Name('OtherTrait')]);
>>>>>>> d77e6cd6
        $trait = $this->createTraitBuilder('TestTrait')
            ->setDocComment('/** Nice trait */')
            ->addStmt($method1)
            ->addStmts([$method2, $method3])
            ->addStmt($prop)
            ->addStmt($use)
            ->getNode();
        $this->assertEquals(new Stmt\Trait_('TestTrait', [
<<<<<<< HEAD
            'stmts' => [$prop, $method1, $method2, $method3]
=======
            'stmts' => [$use, $prop, $method1, $method2, $method3]
>>>>>>> d77e6cd6
        ], [
            'comments' => [
                new Comment\Doc('/** Nice trait */')
            ]
        ]), $trait);
    }

    /**
     * @expectedException \LogicException
     * @expectedExceptionMessage Unexpected node of type "Stmt_Echo"
     */
    public function testInvalidStmtError() {
        $this->createTraitBuilder('Test')
            ->addStmt(new Stmt\Echo_([]))
        ;
    }
}<|MERGE_RESOLUTION|>--- conflicted
+++ resolved
@@ -19,12 +19,8 @@
         $method3 = new Stmt\ClassMethod('test3');
         $prop = new Stmt\Property(Stmt\Class_::MODIFIER_PUBLIC, [
             new Stmt\PropertyProperty('test')
-<<<<<<< HEAD
         ]);
-=======
-        ));
         $use = new Stmt\TraitUse([new Name('OtherTrait')]);
->>>>>>> d77e6cd6
         $trait = $this->createTraitBuilder('TestTrait')
             ->setDocComment('/** Nice trait */')
             ->addStmt($method1)
@@ -33,11 +29,7 @@
             ->addStmt($use)
             ->getNode();
         $this->assertEquals(new Stmt\Trait_('TestTrait', [
-<<<<<<< HEAD
-            'stmts' => [$prop, $method1, $method2, $method3]
-=======
             'stmts' => [$use, $prop, $method1, $method2, $method3]
->>>>>>> d77e6cd6
         ], [
             'comments' => [
                 new Comment\Doc('/** Nice trait */')
