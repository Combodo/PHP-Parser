<?php

namespace PhpParser;

use PhpParser\Node\Expr;
use PhpParser\Node\Scalar;
use PhpParser\Node\Scalar\String_;
use PHPUnit\Framework\TestCase;

abstract class ParserTest extends TestCase
{
    /** @returns Parser */
    abstract protected function getParser(Lexer $lexer);

    /**
     * @expectedException \PhpParser\Error
     * @expectedExceptionMessage Syntax error, unexpected EOF on line 1
     */
    public function testParserThrowsSyntaxError() {
        $parser = $this->getParser(new Lexer());
        $parser->parse('<?php foo');
    }

    /**
     * @expectedException \PhpParser\Error
     * @expectedExceptionMessage Cannot use foo as self because 'self' is a special class name on line 1
     */
    public function testParserThrowsSpecialError() {
        $parser = $this->getParser(new Lexer());
        $parser->parse('<?php use foo as self;');
    }

    /**
     * @expectedException \PhpParser\Error
     * @expectedExceptionMessage Unterminated comment on line 1
     */
    public function testParserThrowsLexerError() {
        $parser = $this->getParser(new Lexer());
        $parser->parse('<?php /*');
    }

    public function testAttributeAssignment() {
        $lexer = new Lexer([
            'usedAttributes' => [
                'comments', 'startLine', 'endLine',
                'startTokenPos', 'endTokenPos',
            ]
        ]);

        $code = <<<'EOC'
<?php
/** Doc comment */
function test($a) {
    // Line
    // Comments
    echo $a;
}
EOC;
        $code = canonicalize($code);

        $parser = $this->getParser($lexer);
        $stmts = $parser->parse($code);

        /** @var \PhpParser\Node\Stmt\Function_ $fn */
        $fn = $stmts[0];
        $this->assertInstanceOf('PhpParser\Node\Stmt\Function_', $fn);
        $this->assertEquals([
            'comments' => [
                new Comment\Doc('/** Doc comment */', 2, 6),
            ],
            'startLine' => 3,
            'endLine' => 7,
            'startTokenPos' => 3,
            'endTokenPos' => 21,
        ], $fn->getAttributes());

        $param = $fn->params[0];
        $this->assertInstanceOf('PhpParser\Node\Param', $param);
        $this->assertEquals([
            'startLine' => 3,
            'endLine' => 3,
            'startTokenPos' => 7,
            'endTokenPos' => 7,
        ], $param->getAttributes());

        /** @var \PhpParser\Node\Stmt\Echo_ $echo */
        $echo = $fn->stmts[0];
        $this->assertInstanceOf('PhpParser\Node\Stmt\Echo_', $echo);
        $this->assertEquals([
            'comments' => [
                new Comment("// Line\n", 4, 49),
                new Comment("// Comments\n", 5, 61),
            ],
            'startLine' => 6,
            'endLine' => 6,
            'startTokenPos' => 16,
            'endTokenPos' => 19,
        ], $echo->getAttributes());

        /** @var \PhpParser\Node\Expr\Variable $var */
        $var = $echo->exprs[0];
        $this->assertInstanceOf('PhpParser\Node\Expr\Variable', $var);
        $this->assertEquals([
            'startLine' => 6,
            'endLine' => 6,
            'startTokenPos' => 18,
            'endTokenPos' => 18,
        ], $var->getAttributes());
    }

    /**
     * @expectedException \RangeException
     * @expectedExceptionMessage The lexer returned an invalid token (id=999, value=foobar)
     */
    public function testInvalidToken() {
        $lexer = new InvalidTokenLexer;
        $parser = $this->getParser($lexer);
        $parser->parse('dummy');
    }

    /**
     * @dataProvider provideTestExtraAttributes
     */
    public function testExtraAttributes($code, $expectedAttributes) {
        $parser = $this->getParser(new Lexer);
        $stmts = $parser->parse("<?php $code;");
        $node = $stmts[0] instanceof Node\Stmt\Expression ? $stmts[0]->expr : $stmts[0];
        $attributes = $node->getAttributes();
        foreach ($expectedAttributes as $name => $value) {
            $this->assertSame($value, $attributes[$name]);
        }
    }

    public function provideTestExtraAttributes() {
        return [
            ['0', ['kind' => Scalar\LNumber::KIND_DEC]],
            ['9', ['kind' => Scalar\LNumber::KIND_DEC]],
            ['07', ['kind' => Scalar\LNumber::KIND_OCT]],
            ['0xf', ['kind' => Scalar\LNumber::KIND_HEX]],
            ['0XF', ['kind' => Scalar\LNumber::KIND_HEX]],
            ['0b1', ['kind' => Scalar\LNumber::KIND_BIN]],
            ['0B1', ['kind' => Scalar\LNumber::KIND_BIN]],
            ['[]', ['kind' => Expr\Array_::KIND_SHORT]],
            ['array()', ['kind' => Expr\Array_::KIND_LONG]],
            ["'foo'", ['kind' => String_::KIND_SINGLE_QUOTED]],
            ["b'foo'", ['kind' => String_::KIND_SINGLE_QUOTED]],
            ["B'foo'", ['kind' => String_::KIND_SINGLE_QUOTED]],
            ['"foo"', ['kind' => String_::KIND_DOUBLE_QUOTED]],
            ['b"foo"', ['kind' => String_::KIND_DOUBLE_QUOTED]],
            ['B"foo"', ['kind' => String_::KIND_DOUBLE_QUOTED]],
            ['"foo$bar"', ['kind' => String_::KIND_DOUBLE_QUOTED]],
            ['b"foo$bar"', ['kind' => String_::KIND_DOUBLE_QUOTED]],
            ['B"foo$bar"', ['kind' => String_::KIND_DOUBLE_QUOTED]],
            ["<<<'STR'\nSTR\n", ['kind' => String_::KIND_NOWDOC, 'docLabel' => 'STR']],
            ["<<<STR\nSTR\n", ['kind' => String_::KIND_HEREDOC, 'docLabel' => 'STR']],
            ["<<<\"STR\"\nSTR\n", ['kind' => String_::KIND_HEREDOC, 'docLabel' => 'STR']],
            ["b<<<'STR'\nSTR\n", ['kind' => String_::KIND_NOWDOC, 'docLabel' => 'STR']],
            ["B<<<'STR'\nSTR\n", ['kind' => String_::KIND_NOWDOC, 'docLabel' => 'STR']],
            ["<<< \t 'STR'\nSTR\n", ['kind' => String_::KIND_NOWDOC, 'docLabel' => 'STR']],
            // HHVM doesn't support this due to a lexer bug
            // (https://github.com/facebook/hhvm/issues/6970)
            // array("<<<'\xff'\n\xff\n", ['kind' => String_::KIND_NOWDOC, 'docLabel' => "\xff"]),
<<<<<<< HEAD
            ["<<<\"STR\"\n\$a\nSTR\n", ['kind' => String_::KIND_HEREDOC, 'docLabel' => 'STR']],
            ["b<<<\"STR\"\n\$a\nSTR\n", ['kind' => String_::KIND_HEREDOC, 'docLabel' => 'STR']],
            ["B<<<\"STR\"\n\$a\nSTR\n", ['kind' => String_::KIND_HEREDOC, 'docLabel' => 'STR']],
            ["<<< \t \"STR\"\n\$a\nSTR\n", ['kind' => String_::KIND_HEREDOC, 'docLabel' => 'STR']],
            ["die", ['kind' => Expr\Exit_::KIND_DIE]],
            ["die('done')", ['kind' => Expr\Exit_::KIND_DIE]],
            ["exit", ['kind' => Expr\Exit_::KIND_EXIT]],
            ["exit(1)", ['kind' => Expr\Exit_::KIND_EXIT]],
            ["?>Foo", ['hasLeadingNewline' => false]],
            ["?>\nFoo", ['hasLeadingNewline' => true]],
        ];
=======
            array("<<<\"STR\"\n\$a\nSTR\n", ['kind' => String_::KIND_HEREDOC, 'docLabel' => 'STR']),
            array("b<<<\"STR\"\n\$a\nSTR\n", ['kind' => String_::KIND_HEREDOC, 'docLabel' => 'STR']),
            array("B<<<\"STR\"\n\$a\nSTR\n", ['kind' => String_::KIND_HEREDOC, 'docLabel' => 'STR']),
            array("<<< \t \"STR\"\n\$a\nSTR\n", ['kind' => String_::KIND_HEREDOC, 'docLabel' => 'STR']),
            array("die", ['kind' => Expr\Exit_::KIND_DIE]),
            array("die('done')", ['kind' => Expr\Exit_::KIND_DIE]),
            array("exit", ['kind' => Expr\Exit_::KIND_EXIT]),
            array("exit(1)", ['kind' => Expr\Exit_::KIND_EXIT]),
            array("?>Foo", ['hasLeadingNewline' => false]),
            array("?>\nFoo", ['hasLeadingNewline' => true]),
            array("namespace Foo;", ['kind' => Node\Stmt\Namespace_::KIND_SEMICOLON]),
            array("namespace Foo {}", ['kind' => Node\Stmt\Namespace_::KIND_BRACED]),
            array("namespace {}", ['kind' => Node\Stmt\Namespace_::KIND_BRACED]),
        );
>>>>>>> 5a9fbca5
    }
}

class InvalidTokenLexer extends Lexer {
    public function getNextToken(&$value = null, &$startAttributes = null, &$endAttributes = null) : int {
        $value = 'foobar';
        return 999;
    }
}<|MERGE_RESOLUTION|>--- conflicted
+++ resolved
@@ -160,7 +160,6 @@
             // HHVM doesn't support this due to a lexer bug
             // (https://github.com/facebook/hhvm/issues/6970)
             // array("<<<'\xff'\n\xff\n", ['kind' => String_::KIND_NOWDOC, 'docLabel' => "\xff"]),
-<<<<<<< HEAD
             ["<<<\"STR\"\n\$a\nSTR\n", ['kind' => String_::KIND_HEREDOC, 'docLabel' => 'STR']],
             ["b<<<\"STR\"\n\$a\nSTR\n", ['kind' => String_::KIND_HEREDOC, 'docLabel' => 'STR']],
             ["B<<<\"STR\"\n\$a\nSTR\n", ['kind' => String_::KIND_HEREDOC, 'docLabel' => 'STR']],
@@ -171,23 +170,10 @@
             ["exit(1)", ['kind' => Expr\Exit_::KIND_EXIT]],
             ["?>Foo", ['hasLeadingNewline' => false]],
             ["?>\nFoo", ['hasLeadingNewline' => true]],
+            ["namespace Foo;", ['kind' => Node\Stmt\Namespace_::KIND_SEMICOLON]],
+            ["namespace Foo {}", ['kind' => Node\Stmt\Namespace_::KIND_BRACED]],
+            ["namespace {}", ['kind' => Node\Stmt\Namespace_::KIND_BRACED]],
         ];
-=======
-            array("<<<\"STR\"\n\$a\nSTR\n", ['kind' => String_::KIND_HEREDOC, 'docLabel' => 'STR']),
-            array("b<<<\"STR\"\n\$a\nSTR\n", ['kind' => String_::KIND_HEREDOC, 'docLabel' => 'STR']),
-            array("B<<<\"STR\"\n\$a\nSTR\n", ['kind' => String_::KIND_HEREDOC, 'docLabel' => 'STR']),
-            array("<<< \t \"STR\"\n\$a\nSTR\n", ['kind' => String_::KIND_HEREDOC, 'docLabel' => 'STR']),
-            array("die", ['kind' => Expr\Exit_::KIND_DIE]),
-            array("die('done')", ['kind' => Expr\Exit_::KIND_DIE]),
-            array("exit", ['kind' => Expr\Exit_::KIND_EXIT]),
-            array("exit(1)", ['kind' => Expr\Exit_::KIND_EXIT]),
-            array("?>Foo", ['hasLeadingNewline' => false]),
-            array("?>\nFoo", ['hasLeadingNewline' => true]),
-            array("namespace Foo;", ['kind' => Node\Stmt\Namespace_::KIND_SEMICOLON]),
-            array("namespace Foo {}", ['kind' => Node\Stmt\Namespace_::KIND_BRACED]),
-            array("namespace {}", ['kind' => Node\Stmt\Namespace_::KIND_BRACED]),
-        );
->>>>>>> 5a9fbca5
     }
 }
 
