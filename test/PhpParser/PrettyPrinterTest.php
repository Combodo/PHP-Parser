--- conflicted
+++ resolved
@@ -189,7 +189,18 @@
     }
 
     /**
-<<<<<<< HEAD
+     * @expectedException \LogicException
+     * @expectedExceptionMessage Cannot pretty-print AST with Error nodes
+     */
+    public function testPrettyPrintWithError() {
+        $stmts = [new Stmt\Expression(
+            new Expr\PropertyFetch(new Expr\Variable('a'), new Expr\Error())
+        )];
+        $prettyPrinter = new PrettyPrinter\Standard;
+        $prettyPrinter->prettyPrint($stmts);
+    }
+
+    /**
      * @dataProvider provideTestFormatPreservingPrint
      * @covers \PhpParser\PrettyPrinter\Standard<extended>
      */
@@ -290,14 +301,5 @@
             $this->getTests(__DIR__ . '/../code/prettyPrinter', 'test'),
             $this->getTests(__DIR__ . '/../code/parser', 'test')
         );
-=======
-     * @expectedException \LogicException
-     * @expectedExceptionMessage Cannot pretty-print AST with Error nodes
-     */
-    public function testPrettyPrintWithError() {
-        $stmts = [new Expr\PropertyFetch(new Expr\Variable('a'), new Expr\Error())];
-        $prettyPrinter = new PrettyPrinter\Standard;
-        $prettyPrinter->prettyPrint($stmts);
->>>>>>> fd7ac251
     }
 }