--- conflicted
+++ resolved
@@ -53,14 +53,13 @@
       namespace_name_parts                                  { $$ = Name[$1]; }
 ;
 
-<<<<<<< HEAD
 plain_variable:
       T_VARIABLE                                            { $$ = Expr\Variable[parseVar($1)]; }
-=======
+;
+
 semi:
       ';'                                                   { /* nothing */ }
     | error                                                 { /* nothing */ }
->>>>>>> 62877b5d
 ;
 
 top_statement:
@@ -186,13 +185,8 @@
     | T_STATIC static_var_list semi                         { $$ = Stmt\Static_[$2]; }
     | T_ECHO expr_list semi                                 { $$ = Stmt\Echo_[$2]; }
     | T_INLINE_HTML                                         { $$ = Stmt\InlineHTML[$1]; }
-<<<<<<< HEAD
-    | expr ';'                                              { $$ = Stmt\Expression[$1]; }
-    | T_UNSET '(' variables_list ')' ';'                    { $$ = Stmt\Unset_[$3]; }
-=======
-    | expr semi                                             { $$ = $1; }
+    | expr semi                                             { $$ = Stmt\Expression[$1]; }
     | T_UNSET '(' variables_list ')' semi                   { $$ = Stmt\Unset_[$3]; }
->>>>>>> 62877b5d
     | T_FOREACH '(' expr T_AS foreach_variable ')' foreach_statement
           { $$ = Stmt\Foreach_[$3, $5[0], ['keyVar' => null, 'byRef' => $5[1], 'stmts' => $7]]; }
     | T_FOREACH '(' expr T_AS variable T_DOUBLE_ARROW foreach_variable ')' foreach_statement
@@ -200,16 +194,9 @@
     | T_DECLARE '(' declare_list ')' declare_statement      { $$ = Stmt\Declare_[$3, $5]; }
     | T_TRY '{' inner_statement_list '}' catches optional_finally
           { $$ = Stmt\TryCatch[$3, $5, $6]; $this->checkTryCatch($$); }
-<<<<<<< HEAD
-    | T_THROW expr ';'                                      { $$ = Stmt\Throw_[$2]; }
-    | T_GOTO identifier ';'                                 { $$ = Stmt\Goto_[$2]; }
+    | T_THROW expr semi                                     { $$ = Stmt\Throw_[$2]; }
+    | T_GOTO identifier semi                                { $$ = Stmt\Goto_[$2]; }
     | identifier ':'                                        { $$ = Stmt\Label[$1]; }
-    | expr error                                            { $$ = Stmt\Expression[$1]; }
-=======
-    | T_THROW expr semi                                     { $$ = Stmt\Throw_[$2]; }
-    | T_GOTO T_STRING semi                                  { $$ = Stmt\Goto_[$2]; }
-    | T_STRING ':'                                          { $$ = Stmt\Label[$1]; }
->>>>>>> 62877b5d
     | error                                                 { $$ = array(); /* means: no statement */ }
 ;
 
