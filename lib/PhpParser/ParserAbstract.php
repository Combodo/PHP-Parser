--- conflicted
+++ resolved
@@ -334,12 +334,8 @@
 
                             // We treat the error symbol as being empty, so we reset the end attributes
                             // to the end attributes of the last non-error symbol
-<<<<<<< HEAD
+                            $this->endAttributeStack[$stackPos] = $this->endAttributeStack[$stackPos - 1];
                             $this->endAttributes = $this->endAttributeStack[$stackPos - 1];
-=======
-                            $this->endAttributeStack[$this->stackPos] = $this->endAttributeStack[$this->stackPos - 1];
-                            $this->endAttributes = $this->endAttributeStack[$this->stackPos - 1];
->>>>>>> d5873b17
                             break;
 
                         case 3:
