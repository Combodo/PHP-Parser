<?php

namespace PhpParser;

/*
 * This parser is based on a skeleton written by Moriyoshi Koizumi, which in
 * turn is based on work by Masato Bito.
 */
use PhpParser\Node\Expr;
use PhpParser\Node\Name;
use PhpParser\Node\Param;
use PhpParser\Node\Scalar\LNumber;
use PhpParser\Node\Scalar\String_;
use PhpParser\Node\Stmt\Class_;
use PhpParser\Node\Stmt\ClassConst;
use PhpParser\Node\Stmt\ClassMethod;
use PhpParser\Node\Stmt\Interface_;
use PhpParser\Node\Stmt\Namespace_;
use PhpParser\Node\Stmt\Property;
use PhpParser\Node\Stmt\TryCatch;
use PhpParser\Node\Stmt\UseUse;

abstract class ParserAbstract implements Parser
{
    const SYMBOL_NONE = -1;

    /*
     * The following members will be filled with generated parsing data:
     */

    /** @var int Size of $tokenToSymbol map */
    protected $tokenToSymbolMapSize;
    /** @var int Size of $action table */
    protected $actionTableSize;
    /** @var int Size of $goto table */
    protected $gotoTableSize;

    /** @var int Symbol number signifying an invalid token */
    protected $invalidSymbol;
    /** @var int Symbol number of error recovery token */
    protected $errorSymbol;
    /** @var int Action number signifying default action */
    protected $defaultAction;
    /** @var int Rule number signifying that an unexpected token was encountered */
    protected $unexpectedTokenRule;

    protected $YY2TBLSTATE;
    protected $YYNLSTATES;

    /** @var int[] Map of lexer tokens to internal symbols */
    protected $tokenToSymbol;
    /** @var string[] Map of symbols to their names */
    protected $symbolToName;
    /** @var array Names of the production rules (only necessary for debugging) */
    protected $productions;

    /** @var int[] Map of states to a displacement into the $action table. The corresponding action for this
     *             state/symbol pair is $action[$actionBase[$state] + $symbol]. If $actionBase[$state] is 0, the
                   action is defaulted, i.e. $actionDefault[$state] should be used instead. */
    protected $actionBase;
    /** @var int[] Table of actions. Indexed according to $actionBase comment. */
    protected $action;
    /** @var int[] Table indexed analogously to $action. If $actionCheck[$actionBase[$state] + $symbol] != $symbol
     *             then the action is defaulted, i.e. $actionDefault[$state] should be used instead. */
    protected $actionCheck;
    /** @var int[] Map of states to their default action */
    protected $actionDefault;
    /** @var callable[] Semantic action callbacks */
    protected $reduceCallbacks;

    /** @var int[] Map of non-terminals to a displacement into the $goto table. The corresponding goto state for this
     *             non-terminal/state pair is $goto[$gotoBase[$nonTerminal] + $state] (unless defaulted) */
    protected $gotoBase;
    /** @var int[] Table of states to goto after reduction. Indexed according to $gotoBase comment. */
    protected $goto;
    /** @var int[] Table indexed analogously to $goto. If $gotoCheck[$gotoBase[$nonTerminal] + $state] != $nonTerminal
     *             then the goto state is defaulted, i.e. $gotoDefault[$nonTerminal] should be used. */
    protected $gotoCheck;
    /** @var int[] Map of non-terminals to the default state to goto after their reduction */
    protected $gotoDefault;

    /** @var int[] Map of rules to the non-terminal on their left-hand side, i.e. the non-terminal to use for
     *             determining the state to goto after reduction. */
    protected $ruleToNonTerminal;
    /** @var int[] Map of rules to the length of their right-hand side, which is the number of elements that have to
     *             be popped from the stack(s) on reduction. */
    protected $ruleToLength;

    /*
     * The following members are part of the parser state:
     */

    /** @var Lexer Lexer that is used when parsing */
    protected $lexer;
    /** @var mixed Temporary value containing the result of last semantic action (reduction) */
    protected $semValue;
    /** @var array Semantic value stack (contains values of tokens and semantic action results) */
    protected $semStack;
    /** @var array[] Start attribute stack */
    protected $startAttributeStack;
    /** @var array[] End attribute stack */
    protected $endAttributeStack;
    /** @var array End attributes of last *shifted* token */
    protected $endAttributes;
    /** @var array Start attributes of last *read* token */
    protected $lookaheadStartAttributes;

    /** @var ErrorHandler Error handler */
    protected $errorHandler;
    /** @var Error[] Errors collected during last parse */
    protected $errors;
    /** @var int Error state, used to avoid error floods */
    protected $errorState;

    /** @var bool Whether to create Identifier nodes for non-namespaced names */
    protected $useIdentifierNodes;

    /**
     * Initialize $reduceCallbacks map.
     */
    abstract protected function initReduceCallbacks();

    /**
     * Creates a parser instance.
     *
     * Options:
     *  * useIdentifierNodes (default false): Create Identifier nodes for non-namespaced names.
     *    Otherwise plain strings will be used.
     *
     * @param Lexer $lexer A lexer
     * @param array $options Options array.
     */
    public function __construct(Lexer $lexer, array $options = array()) {
        $this->lexer = $lexer;
        $this->errors = array();
        $this->useIdentifierNodes = !empty($options['useIdentifierNodes']);

        if (isset($options['throwOnError'])) {
            throw new \LogicException(
                '"throwOnError" is no longer supported, use "errorHandler" instead');
        }

        $this->initReduceCallbacks();
    }

    /**
     * Parses PHP code into a node tree.
     *
     * If a non-throwing error handler is used, the parser will continue parsing after an error
     * occurred and attempt to build a partial AST.
     *
     * @param string $code The source code to parse
     * @param ErrorHandler|null $errorHandler Error handler to use for lexer/parser errors, defaults
     *                                        to ErrorHandler\Throwing.
     *
     * @return Node\Stmt[]|null Array of statements (or null non-throwing error handler is used and
     *                          the parser was unable to recover from an error).
     */
    public function parse($code, ErrorHandler $errorHandler = null) {
        $this->errorHandler = $errorHandler ?: new ErrorHandler\Throwing;

        // Initialize the lexer
        $this->lexer->startLexing($code, $this->errorHandler);

        // We start off with no lookahead-token
        $symbol = self::SYMBOL_NONE;

        // The attributes for a node are taken from the first and last token of the node.
        // From the first token only the startAttributes are taken and from the last only
        // the endAttributes. Both are merged using the array union operator (+).
        $startAttributes = [];
        $endAttributes = [];
        $this->endAttributes = $endAttributes;

        // Keep stack of start and end attributes
        $this->startAttributeStack = array();
        $this->endAttributeStack = array($endAttributes);

        // Start off in the initial state and keep a stack of previous states
        $state = 0;
        $stateStack = array($state);

        // Semantic value stack (contains values of tokens and semantic action results)
        $this->semStack = array();

        // Current position in the stack(s)
        $stackPos = 0;

        $this->errorState = 0;

        for (;;) {
            //$this->traceNewState($state, $symbol);

            if ($this->actionBase[$state] == 0) {
                $rule = $this->actionDefault[$state];
            } else {
                if ($symbol === self::SYMBOL_NONE) {
                    // Fetch the next token id from the lexer and fetch additional info by-ref.
                    // The end attributes are fetched into a temporary variable and only set once the token is really
                    // shifted (not during read). Otherwise you would sometimes get off-by-one errors, when a rule is
                    // reduced after a token was read but not yet shifted.
                    $tokenId = $this->lexer->getNextToken($tokenValue, $startAttributes, $endAttributes);

                    // map the lexer token id to the internally used symbols
                    $symbol = $tokenId >= 0 && $tokenId < $this->tokenToSymbolMapSize
                        ? $this->tokenToSymbol[$tokenId]
                        : $this->invalidSymbol;

                    if ($symbol === $this->invalidSymbol) {
                        throw new \RangeException(sprintf(
                            'The lexer returned an invalid token (id=%d, value=%s)',
                            $tokenId, $tokenValue
                        ));
                    }

                    // This is necessary to assign some meaningful attributes to /* empty */ productions. They'll get
                    // the attributes of the next token, even though they don't contain it themselves.
                    $this->startAttributeStack[$stackPos+1] = $startAttributes;
                    $this->endAttributeStack[$stackPos+1] = $endAttributes;
                    $this->lookaheadStartAttributes = $startAttributes;

                    //$this->traceRead($symbol);
                }

                $idx = $this->actionBase[$state] + $symbol;
                if ((($idx >= 0 && $idx < $this->actionTableSize && $this->actionCheck[$idx] == $symbol)
                     || ($state < $this->YY2TBLSTATE
                         && ($idx = $this->actionBase[$state + $this->YYNLSTATES] + $symbol) >= 0
                         && $idx < $this->actionTableSize && $this->actionCheck[$idx] == $symbol))
                    && ($action = $this->action[$idx]) != $this->defaultAction) {
                    /*
                     * >= YYNLSTATES: shift and reduce
                     * > 0: shift
                     * = 0: accept
                     * < 0: reduce
                     * = -YYUNEXPECTED: error
                     */
                    if ($action > 0) {
                        /* shift */
                        //$this->traceShift($symbol);

                        ++$stackPos;
                        $stateStack[$stackPos] = $state = $action;
                        $this->semStack[$stackPos] = $tokenValue;
                        $this->startAttributeStack[$stackPos] = $startAttributes;
                        $this->endAttributeStack[$stackPos] = $endAttributes;
                        $this->endAttributes = $endAttributes;
                        $symbol = self::SYMBOL_NONE;

                        if ($this->errorState) {
                            --$this->errorState;
                        }

                        if ($action < $this->YYNLSTATES) {
                            continue;
                        }

                        /* $yyn >= YYNLSTATES means shift-and-reduce */
                        $rule = $action - $this->YYNLSTATES;
                    } else {
                        $rule = -$action;
                    }
                } else {
                    $rule = $this->actionDefault[$state];
                }
            }

            for (;;) {
                if ($rule === 0) {
                    /* accept */
                    //$this->traceAccept();
                    return $this->semValue;
                } elseif ($rule !== $this->unexpectedTokenRule) {
                    /* reduce */
                    //$this->traceReduce($rule);

                    try {
                        $this->reduceCallbacks[$rule]($stackPos);
                    } catch (Error $e) {
                        if (-1 === $e->getStartLine() && isset($startAttributes['startLine'])) {
                            $e->setStartLine($startAttributes['startLine']);
                        }

                        $this->emitError($e);
                        // Can't recover from this type of error
                        return null;
                    }

                    /* Goto - shift nonterminal */
                    $lastEndAttributes = $this->endAttributeStack[$stackPos];
                    $stackPos -= $this->ruleToLength[$rule];
                    $nonTerminal = $this->ruleToNonTerminal[$rule];
                    $idx = $this->gotoBase[$nonTerminal] + $stateStack[$stackPos];
                    if ($idx >= 0 && $idx < $this->gotoTableSize && $this->gotoCheck[$idx] == $nonTerminal) {
                        $state = $this->goto[$idx];
                    } else {
                        $state = $this->gotoDefault[$nonTerminal];
                    }

                    ++$stackPos;
                    $stateStack[$stackPos]     = $state;
                    $this->semStack[$stackPos] = $this->semValue;
                    $this->endAttributeStack[$stackPos] = $lastEndAttributes;
                } else {
                    /* error */
                    switch ($this->errorState) {
                        case 0:
                            $msg = $this->getErrorMessage($symbol, $state);
                            $this->emitError(new Error($msg, $startAttributes + $endAttributes));
                            // Break missing intentionally
                        case 1:
                        case 2:
                            $this->errorState = 3;

                            // Pop until error-expecting state uncovered
                            while (!(
                                (($idx = $this->actionBase[$state] + $this->errorSymbol) >= 0
                                    && $idx < $this->actionTableSize && $this->actionCheck[$idx] == $this->errorSymbol)
                                || ($state < $this->YY2TBLSTATE
                                    && ($idx = $this->actionBase[$state + $this->YYNLSTATES] + $this->errorSymbol) >= 0
                                    && $idx < $this->actionTableSize && $this->actionCheck[$idx] == $this->errorSymbol)
                            ) || ($action = $this->action[$idx]) == $this->defaultAction) { // Not totally sure about this
                                if ($stackPos <= 0) {
                                    // Could not recover from error
                                    return null;
                                }
                                $state = $stateStack[--$stackPos];
                                //$this->tracePop($state);
                            }

                            //$this->traceShift($this->errorSymbol);
<<<<<<< HEAD
                            ++$stackPos;
                            $stateStack[$stackPos] = $state = $action;
                            $this->endAttributes = $this->endAttributeStack[$stackPos];
=======
                            ++$this->stackPos;
                            $stateStack[$this->stackPos] = $state = $action;

                            // We treat the error symbol as being empty, so we reset the end attributes
                            // to the end attributes of the last non-error symbol
                            $this->endAttributes = $this->endAttributeStack[$this->stackPos - 1];
>>>>>>> 48ec654d
                            break;

                        case 3:
                            if ($symbol === 0) {
                                // Reached EOF without recovering from error
                                return null;
                            }

                            //$this->traceDiscard($symbol);
                            $symbol = self::SYMBOL_NONE;
                            break 2;
                    }
                }

                if ($state < $this->YYNLSTATES) {
                    break;
                }

                /* >= YYNLSTATES means shift-and-reduce */
                $rule = $state - $this->YYNLSTATES;
            }
        }

        throw new \RuntimeException('Reached end of parser loop');
    }

    protected function emitError(Error $error) {
        $this->errorHandler->handleError($error);
    }

    /**
     * Format error message including expected tokens.
     *
     * @param int $symbol Unexpected symbol
     * @param int $state  State at time of error
     *
     * @return string Formatted error message
     */
    protected function getErrorMessage($symbol, $state) {
        $expectedString = '';
        if ($expected = $this->getExpectedTokens($state)) {
            $expectedString = ', expecting ' . implode(' or ', $expected);
        }

        return 'Syntax error, unexpected ' . $this->symbolToName[$symbol] . $expectedString;
    }

    /**
     * Get limited number of expected tokens in given state.
     *
     * @param int $state State
     *
     * @return string[] Expected tokens. If too many, an empty array is returned.
     */
    protected function getExpectedTokens($state) {
        $expected = array();

        $base = $this->actionBase[$state];
        foreach ($this->symbolToName as $symbol => $name) {
            $idx = $base + $symbol;
            if ($idx >= 0 && $idx < $this->actionTableSize && $this->actionCheck[$idx] === $symbol
                || $state < $this->YY2TBLSTATE
                && ($idx = $this->actionBase[$state + $this->YYNLSTATES] + $symbol) >= 0
                && $idx < $this->actionTableSize && $this->actionCheck[$idx] === $symbol
            ) {
                if ($this->action[$idx] != $this->unexpectedTokenRule
                    && $this->action[$idx] != $this->defaultAction
                    && $symbol != $this->errorSymbol
                ) {
                    if (count($expected) == 4) {
                        /* Too many expected tokens */
                        return array();
                    }

                    $expected[] = $name;
                }
            }
        }

        return $expected;
    }

    /*
     * Tracing functions used for debugging the parser.
     */

    /*
    protected function traceNewState($state, $symbol) {
        echo '% State ' . $state
            . ', Lookahead ' . ($symbol == self::SYMBOL_NONE ? '--none--' : $this->symbolToName[$symbol]) . "\n";
    }

    protected function traceRead($symbol) {
        echo '% Reading ' . $this->symbolToName[$symbol] . "\n";
    }

    protected function traceShift($symbol) {
        echo '% Shift ' . $this->symbolToName[$symbol] . "\n";
    }

    protected function traceAccept() {
        echo "% Accepted.\n";
    }

    protected function traceReduce($n) {
        echo '% Reduce by (' . $n . ') ' . $this->productions[$n] . "\n";
    }

    protected function tracePop($state) {
        echo '% Recovering, uncovered state ' . $state . "\n";
    }

    protected function traceDiscard($symbol) {
        echo '% Discard ' . $this->symbolToName[$symbol] . "\n";
    }
    */

    /*
     * Helper functions invoked by semantic actions
     */

    /**
     * Moves statements of semicolon-style namespaces into $ns->stmts and checks various error conditions.
     *
     * @param Node\Stmt[] $stmts
     * @return Node\Stmt[]
     */
    protected function handleNamespaces(array $stmts) {
        $hasErrored = false;
        $style = $this->getNamespacingStyle($stmts);
        if (null === $style) {
            // not namespaced, nothing to do
            return $stmts;
        } elseif ('brace' === $style) {
            // For braced namespaces we only have to check that there are no invalid statements between the namespaces
            $afterFirstNamespace = false;
            foreach ($stmts as $stmt) {
                if ($stmt instanceof Node\Stmt\Namespace_) {
                    $afterFirstNamespace = true;
                } elseif (!$stmt instanceof Node\Stmt\HaltCompiler
                        && $afterFirstNamespace && !$hasErrored) {
                    $this->emitError(new Error(
                        'No code may exist outside of namespace {}', $stmt->getAttributes()));
                    $hasErrored = true; // Avoid one error for every statement
                }
            }
            return $stmts;
        } else {
            // For semicolon namespaces we have to move the statements after a namespace declaration into ->stmts
            $resultStmts = array();
            $targetStmts =& $resultStmts;
            $lastNs = null;
            foreach ($stmts as $stmt) {
                if ($stmt instanceof Node\Stmt\Namespace_) {
                    if ($lastNs !== null) {
                        $this->fixupNamespaceAttributes($lastNs);
                    }
                    if ($stmt->stmts === null) {
                        $stmt->stmts = array();
                        $targetStmts =& $stmt->stmts;
                        $resultStmts[] = $stmt;
                    } else {
                        // This handles the invalid case of mixed style namespaces
                        $resultStmts[] = $stmt;
                        $targetStmts =& $resultStmts;
                    }
                    $lastNs = $stmt;
                } elseif ($stmt instanceof Node\Stmt\HaltCompiler) {
                    // __halt_compiler() is not moved into the namespace
                    $resultStmts[] = $stmt;
                } else {
                    $targetStmts[] = $stmt;
                }
            }
            if ($lastNs !== null) {
                $this->fixupNamespaceAttributes($lastNs);
            }
            return $resultStmts;
        }
    }

    private function fixupNamespaceAttributes(Node\Stmt\Namespace_ $stmt) {
        // We moved the statements into the namespace node, as such the end of the namespace node
        // needs to be extended to the end of the statements.
        if (empty($stmt->stmts)) {
            return;
        }

        // We only move the builtin end attributes here. This is the best we can do with the
        // knowledge we have.
        $endAttributes = ['endLine', 'endFilePos', 'endTokenPos'];
        $lastStmt = $stmt->stmts[count($stmt->stmts) - 1];
        foreach ($endAttributes as $endAttribute) {
            if ($lastStmt->hasAttribute($endAttribute)) {
                $stmt->setAttribute($endAttribute, $lastStmt->getAttribute($endAttribute));
            }
        }
    }

    /**
     * Determine namespacing style (semicolon or brace)
     *
     * @param Node[] $stmts Top-level statements.
     *
     * @return null|string One of "semicolon", "brace" or null (no namespaces)
     */
    private function getNamespacingStyle(array $stmts) {
        $style = null;
        $hasNotAllowedStmts = false;
        foreach ($stmts as $i => $stmt) {
            if ($stmt instanceof Node\Stmt\Namespace_) {
                $currentStyle = null === $stmt->stmts ? 'semicolon' : 'brace';
                if (null === $style) {
                    $style = $currentStyle;
                    if ($hasNotAllowedStmts) {
                        $this->emitError(new Error(
                            'Namespace declaration statement has to be the very first statement in the script',
                            $stmt->getLine() // Avoid marking the entire namespace as an error
                        ));
                    }
                } elseif ($style !== $currentStyle) {
                    $this->emitError(new Error(
                        'Cannot mix bracketed namespace declarations with unbracketed namespace declarations',
                        $stmt->getLine() // Avoid marking the entire namespace as an error
                    ));
                    // Treat like semicolon style for namespace normalization
                    return 'semicolon';
                }
                continue;
            }

            /* declare(), __halt_compiler() and nops can be used before a namespace declaration */
            if ($stmt instanceof Node\Stmt\Declare_
                || $stmt instanceof Node\Stmt\HaltCompiler
                || $stmt instanceof Node\Stmt\Nop) {
                continue;
            }

            /* There may be a hashbang line at the very start of the file */
            if ($i == 0 && $stmt instanceof Node\Stmt\InlineHTML && preg_match('/\A#!.*\r?\n\z/', $stmt->value)) {
                continue;
            }

            /* Everything else if forbidden before namespace declarations */
            $hasNotAllowedStmts = true;
        }
        return $style;
    }

    /**
     * Fix up parsing of static property calls in PHP 5.
     *
     * In PHP 5 A::$b[c][d] and A::$b[c][d]() have very different interpretation. The former is
     * interpreted as (A::$b)[c][d], while the latter is the same as A::{$b[c][d]}(). We parse the
     * latter as the former initially and this method fixes the AST into the correct form when we
     * encounter the "()".
     *
     * @param  Node\Expr\StaticPropertyFetch|Node\Expr\ArrayDimFetch $prop
     * @param  Node\Arg[] $args
     * @param  array      $attributes
     *
     * @return Expr\StaticCall
     */
    protected function fixupPhp5StaticPropCall($prop, array $args, array $attributes) {
        if ($prop instanceof Node\Expr\StaticPropertyFetch) {
            // Preserve attributes if possible
            $var = is_string($prop->name)
                    ? new Expr\Variable($prop->name)
                    : new Expr\Variable($prop->name, $prop->name->getAttributes());
                return new Expr\StaticCall($prop->class, $var, $args, $attributes);
        } elseif ($prop instanceof Node\Expr\ArrayDimFetch) {
            $tmp = $prop;
            while ($tmp->var instanceof Node\Expr\ArrayDimFetch) {
                $tmp = $tmp->var;
            }

            /** @var Expr\StaticPropertyFetch $staticProp */
            $staticProp = $tmp->var;
            if (is_string($staticProp->name)) {
                // Conservatively remove all attributes, as they may be incorrect
                $tmp = $prop;
                $tmp->setAttributes([]);
                while ($tmp->var instanceof Node\Expr\ArrayDimFetch) {
                    $tmp = $tmp->var;
                    $tmp->setAttributes([]);
                }
            } else {
                // Set start attributes to attributes of innermost node
                $tmp = $prop;
                $this->fixupStartAttributes($tmp, $staticProp->name);
                while ($tmp->var instanceof Node\Expr\ArrayDimFetch) {
                    $tmp = $tmp->var;
                    $this->fixupStartAttributes($tmp, $staticProp->name);
                }
            }

            $result = new Expr\StaticCall($staticProp->class, $prop, $args, $attributes);
            $tmp->var = new Expr\Variable($staticProp->name);
            return $result;
        } else {
            throw new \Exception;
        }
    }

    protected function fixupStartAttributes(Node $to, Node $from) {
        $startAttributes = ['startLine', 'startFilePos', 'startTokenPos'];
        foreach ($startAttributes as $startAttribute) {
            if ($from->hasAttribute($startAttribute)) {
                $to->setAttribute($startAttribute, $from->getAttribute($startAttribute));
            }
        }
    }

    protected function handleBuiltinTypes(Name $name) {
        $scalarTypes = [
            'bool'     => true,
            'int'      => true,
            'float'    => true,
            'string'   => true,
            'iterable' => true,
            'void'     => true,
        ];

        if (!$name->isUnqualified()) {
            return $name;
        }

        $lowerName = strtolower($name->toString());
        if (!isset($scalarTypes[$lowerName])) {
            return $name;
        }

        return $this->useIdentifierNodes
            ? new Node\Identifier($lowerName, $name->getAttributes())
            : $lowerName;
    }

    protected static $specialNames = array(
        'self'   => true,
        'parent' => true,
        'static' => true,
    );

    /**
     * Get combined start and end attributes at a stack location
     *
     * @param int $pos Stack location
     *
     * @return array Combined start and end attributes
     */
    protected function getAttributesAt($pos) {
        return $this->startAttributeStack[$pos] + $this->endAttributeStack[$pos];
    }

    protected function parseLNumber($str, $attributes, $allowInvalidOctal = false) {
        try {
            return LNumber::fromString($str, $attributes, $allowInvalidOctal);
        } catch (Error $error) {
            $this->emitError($error);
            // Use dummy value
            return new LNumber(0, $attributes);
        }
    }

    /**
     * Parse a T_NUM_STRING token into either an integer or string node.
     *
     * @param string $str        Number string
     * @param array  $attributes Attributes
     *
     * @return LNumber|String_ Integer or string node.
     */
    protected function parseNumString($str, $attributes) {
        if (!preg_match('/^(?:0|-?[1-9][0-9]*)$/', $str)) {
            return new String_($str, $attributes);
        }

        $num = +$str;
        if (!is_int($num)) {
            return new String_($str, $attributes);
        }

        return new LNumber($num, $attributes);
    }

    protected function checkModifier($a, $b, $modifierPos) {
        // Jumping through some hoops here because verifyModifier() is also used elsewhere
        try {
            Class_::verifyModifier($a, $b);
        } catch (Error $error) {
            $error->setAttributes($this->getAttributesAt($modifierPos));
            $this->emitError($error);
        }
    }

    protected function checkParam(Param $node) {
        if ($node->variadic && null !== $node->default) {
            $this->emitError(new Error(
                'Variadic parameter cannot have a default value',
                $node->default->getAttributes()
            ));
        }
    }

    protected function checkTryCatch(TryCatch $node) {
        if (empty($node->catches) && null === $node->finally) {
            $this->emitError(new Error(
                'Cannot use try without catch or finally', $node->getAttributes()
            ));
        }
    }

    protected function checkNamespace(Namespace_ $node) {
        if ($node->name && isset(self::$specialNames[strtolower($node->name)])) {
            $this->emitError(new Error(
                sprintf('Cannot use \'%s\' as namespace name', $node->name),
                $node->name->getAttributes()
            ));
        }

        if (null !== $node->stmts) {
            foreach ($node->stmts as $stmt) {
                if ($stmt instanceof Namespace_) {
                    $this->emitError(new Error(
                        'Namespace declarations cannot be nested', $stmt->getAttributes()
                    ));
                }
            }
        }
    }

    protected function checkClass(Class_ $node, $namePos) {
        if (null !== $node->name && isset(self::$specialNames[strtolower($node->name)])) {
            $this->emitError(new Error(
                sprintf('Cannot use \'%s\' as class name as it is reserved', $node->name),
                $this->getAttributesAt($namePos)
            ));
        }

        if ($node->extends && isset(self::$specialNames[strtolower($node->extends)])) {
            $this->emitError(new Error(
                sprintf('Cannot use \'%s\' as class name as it is reserved', $node->extends),
                $node->extends->getAttributes()
            ));
        }

        foreach ($node->implements as $interface) {
            if (isset(self::$specialNames[strtolower($interface)])) {
                $this->emitError(new Error(
                    sprintf('Cannot use \'%s\' as interface name as it is reserved', $interface),
                    $interface->getAttributes()
                ));
            }
        }
    }

    protected function checkInterface(Interface_ $node, $namePos) {
        if (null !== $node->name && isset(self::$specialNames[strtolower($node->name)])) {
            $this->emitError(new Error(
                sprintf('Cannot use \'%s\' as class name as it is reserved', $node->name),
                $this->getAttributesAt($namePos)
            ));
        }

        foreach ($node->extends as $interface) {
            if (isset(self::$specialNames[strtolower($interface)])) {
                $this->emitError(new Error(
                    sprintf('Cannot use \'%s\' as interface name as it is reserved', $interface),
                    $interface->getAttributes()
                ));
            }
        }
    }

    protected function checkClassMethod(ClassMethod $node, $modifierPos) {
        if ($node->flags & Class_::MODIFIER_STATIC) {
            switch (strtolower($node->name)) {
                case '__construct':
                    $this->emitError(new Error(
                        sprintf('Constructor %s() cannot be static', $node->name),
                        $this->getAttributesAt($modifierPos)));
                    break;
                case '__destruct':
                    $this->emitError(new Error(
                        sprintf('Destructor %s() cannot be static', $node->name),
                        $this->getAttributesAt($modifierPos)));
                    break;
                case '__clone':
                    $this->emitError(new Error(
                        sprintf('Clone method %s() cannot be static', $node->name),
                        $this->getAttributesAt($modifierPos)));
                    break;
            }
        }
    }

    protected function checkClassConst(ClassConst $node, $modifierPos) {
        if ($node->flags & Class_::MODIFIER_STATIC) {
            $this->emitError(new Error(
                "Cannot use 'static' as constant modifier",
                $this->getAttributesAt($modifierPos)));
        }
        if ($node->flags & Class_::MODIFIER_ABSTRACT) {
            $this->emitError(new Error(
                "Cannot use 'abstract' as constant modifier",
                $this->getAttributesAt($modifierPos)));
        }
        if ($node->flags & Class_::MODIFIER_FINAL) {
            $this->emitError(new Error(
                "Cannot use 'final' as constant modifier",
                $this->getAttributesAt($modifierPos)));
        }
    }

    protected function checkProperty(Property $node, $modifierPos) {
        if ($node->flags & Class_::MODIFIER_ABSTRACT) {
            $this->emitError(new Error('Properties cannot be declared abstract',
                $this->getAttributesAt($modifierPos)));
        }

        if ($node->flags & Class_::MODIFIER_FINAL) {
            $this->emitError(new Error('Properties cannot be declared final',
                $this->getAttributesAt($modifierPos)));
        }
    }

    protected function checkUseUse(UseUse $node, $namePos) {
        if ('self' == strtolower($node->alias) || 'parent' == strtolower($node->alias)) {
            $this->emitError(new Error(
                sprintf(
                    'Cannot use %s as %s because \'%2$s\' is a special class name',
                    $node->name, $node->alias
                ),
                $this->getAttributesAt($namePos)
            ));
        }
    }
}<|MERGE_RESOLUTION|>--- conflicted
+++ resolved
@@ -329,18 +329,12 @@
                             }
 
                             //$this->traceShift($this->errorSymbol);
-<<<<<<< HEAD
                             ++$stackPos;
                             $stateStack[$stackPos] = $state = $action;
-                            $this->endAttributes = $this->endAttributeStack[$stackPos];
-=======
-                            ++$this->stackPos;
-                            $stateStack[$this->stackPos] = $state = $action;
 
                             // We treat the error symbol as being empty, so we reset the end attributes
                             // to the end attributes of the last non-error symbol
-                            $this->endAttributes = $this->endAttributeStack[$this->stackPos - 1];
->>>>>>> 48ec654d
+                            $this->endAttributes = $this->endAttributeStack[$stackPos - 1];
                             break;
 
                         case 3:
