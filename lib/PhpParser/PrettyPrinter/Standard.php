<?php declare(strict_types=1);

namespace PhpParser\PrettyPrinter;

use PhpParser\Node;
use PhpParser\Node\Expr;
use PhpParser\Node\Expr\AssignOp;
use PhpParser\Node\Expr\BinaryOp;
use PhpParser\Node\Expr\Cast;
use PhpParser\Node\Name;
use PhpParser\Node\Scalar;
use PhpParser\Node\Scalar\MagicConst;
use PhpParser\Node\Stmt;
use PhpParser\PrettyPrinterAbstract;

class Standard extends PrettyPrinterAbstract
{
    // Special nodes

    protected function pParam(Node\Param $node) {
        return ($node->type ? $this->p($node->type) . ' ' : '')
             . ($node->byRef ? '&' : '')
             . ($node->variadic ? '...' : '')
             . $this->p($node->var)
             . ($node->default ? ' = ' . $this->p($node->default) : '');
    }

    protected function pArg(Node\Arg $node) {
        return ($node->byRef ? '&' : '') . ($node->unpack ? '...' : '') . $this->p($node->value);
    }

    protected function pConst(Node\Const_ $node) {
        return $node->name . ' = ' . $this->p($node->value);
    }

    protected function pNullableType(Node\NullableType $node) {
        return '?' . $this->p($node->type);
    }

    protected function pIdentifier(Node\Identifier $node) {
        return $node->name;
    }

    protected function pVarLikeIdentifier(Node\VarLikeIdentifier $node) {
        return '$' . $node->name;
    }

    // Names

    protected function pName(Name $node) {
        return implode('\\', $node->parts);
    }

    protected function pName_FullyQualified(Name\FullyQualified $node) {
        return '\\' . implode('\\', $node->parts);
    }

    protected function pName_Relative(Name\Relative $node) {
        return 'namespace\\' . implode('\\', $node->parts);
    }

    // Magic Constants

    protected function pScalar_MagicConst_Class(MagicConst\Class_ $node) {
        return '__CLASS__';
    }

    protected function pScalar_MagicConst_Dir(MagicConst\Dir $node) {
        return '__DIR__';
    }

    protected function pScalar_MagicConst_File(MagicConst\File $node) {
        return '__FILE__';
    }

    protected function pScalar_MagicConst_Function(MagicConst\Function_ $node) {
        return '__FUNCTION__';
    }

    protected function pScalar_MagicConst_Line(MagicConst\Line $node) {
        return '__LINE__';
    }

    protected function pScalar_MagicConst_Method(MagicConst\Method $node) {
        return '__METHOD__';
    }

    protected function pScalar_MagicConst_Namespace(MagicConst\Namespace_ $node) {
        return '__NAMESPACE__';
    }

    protected function pScalar_MagicConst_Trait(MagicConst\Trait_ $node) {
        return '__TRAIT__';
    }

    // Scalars

    protected function pScalar_String(Scalar\String_ $node) {
        $kind = $node->getAttribute('kind', Scalar\String_::KIND_SINGLE_QUOTED);
        switch ($kind) {
            case Scalar\String_::KIND_NOWDOC:
                $label = $node->getAttribute('docLabel');
                if ($label && !$this->containsEndLabel($node->value, $label)) {
                    if ($node->value === '') {
                        return "<<<'$label'\n$label" . $this->docStringEndToken;
                    }

                    return "<<<'$label'\n$node->value\n$label"
                         . $this->docStringEndToken;
                }
                /* break missing intentionally */
            case Scalar\String_::KIND_SINGLE_QUOTED:
                return $this->pSingleQuotedString($node->value);
            case Scalar\String_::KIND_HEREDOC:
                $label = $node->getAttribute('docLabel');
                if ($label && !$this->containsEndLabel($node->value, $label)) {
                    if ($node->value === '') {
                        return "<<<$label\n$label" . $this->docStringEndToken;
                    }

                    $escaped = $this->escapeString($node->value, null);
                    return "<<<$label\n" . $escaped . "\n$label"
                         . $this->docStringEndToken;
                }
            /* break missing intentionally */
            case Scalar\String_::KIND_DOUBLE_QUOTED:
                return '"' . $this->escapeString($node->value, '"') . '"';
        }
        throw new \Exception('Invalid string kind');
    }

    protected function pScalar_Encapsed(Scalar\Encapsed $node) {
        if ($node->getAttribute('kind') === Scalar\String_::KIND_HEREDOC) {
            $label = $node->getAttribute('docLabel');
            if ($label && !$this->encapsedContainsEndLabel($node->parts, $label)) {
                if (count($node->parts) === 1
                    && $node->parts[0] instanceof Scalar\EncapsedStringPart
                    && $node->parts[0]->value === ''
                ) {
                    return "<<<$label\n$label" . $this->docStringEndToken;
                }

                return "<<<$label\n" . $this->pEncapsList($node->parts, null) . "\n$label"
                     . $this->docStringEndToken;
            }
        }
        return '"' . $this->pEncapsList($node->parts, '"') . '"';
    }

    protected function pScalar_LNumber(Scalar\LNumber $node) {
        if ($node->value === -\PHP_INT_MAX-1) {
            // PHP_INT_MIN cannot be represented as a literal,
            // because the sign is not part of the literal
            return '(-' . \PHP_INT_MAX . '-1)';
        }

        $kind = $node->getAttribute('kind', Scalar\LNumber::KIND_DEC);
        if (Scalar\LNumber::KIND_DEC === $kind) {
            return (string) $node->value;
        }

        $sign = $node->value < 0 ? '-' : '';
        $str = (string) $node->value;
        switch ($kind) {
            case Scalar\LNumber::KIND_BIN:
                return $sign . '0b' . base_convert($str, 10, 2);
            case Scalar\LNumber::KIND_OCT:
                return $sign . '0' . base_convert($str, 10, 8);
            case Scalar\LNumber::KIND_HEX:
                return $sign . '0x' . base_convert($str, 10, 16);
        }
        throw new \Exception('Invalid number kind');
    }

    protected function pScalar_DNumber(Scalar\DNumber $node) {
        if (!is_finite($node->value)) {
            if ($node->value === \INF) {
                return '\INF';
            } elseif ($node->value === -\INF) {
                return '-\INF';
            } else {
                return '\NAN';
            }
        }

        // Try to find a short full-precision representation
        $stringValue = sprintf('%.16G', $node->value);
        if ($node->value !== (double) $stringValue) {
            $stringValue = sprintf('%.17G', $node->value);
        }

        // %G is locale dependent and there exists no locale-independent alternative. We don't want
        // mess with switching locales here, so let's assume that a comma is the only non-standard
        // decimal separator we may encounter...
        $stringValue = str_replace(',', '.', $stringValue);

        // ensure that number is really printed as float
        return preg_match('/^-?[0-9]+$/', $stringValue) ? $stringValue . '.0' : $stringValue;
    }

    // Assignments

    protected function pExpr_Assign(Expr\Assign $node) {
        return $this->pInfixOp(Expr\Assign::class, $node->var, ' = ', $node->expr);
    }

    protected function pExpr_AssignRef(Expr\AssignRef $node) {
        return $this->pInfixOp(Expr\AssignRef::class, $node->var, ' =& ', $node->expr);
    }

    protected function pExpr_AssignOp_Plus(AssignOp\Plus $node) {
        return $this->pInfixOp(AssignOp\Plus::class, $node->var, ' += ', $node->expr);
    }

    protected function pExpr_AssignOp_Minus(AssignOp\Minus $node) {
        return $this->pInfixOp(AssignOp\Minus::class, $node->var, ' -= ', $node->expr);
    }

    protected function pExpr_AssignOp_Mul(AssignOp\Mul $node) {
        return $this->pInfixOp(AssignOp\Mul::class, $node->var, ' *= ', $node->expr);
    }

    protected function pExpr_AssignOp_Div(AssignOp\Div $node) {
        return $this->pInfixOp(AssignOp\Div::class, $node->var, ' /= ', $node->expr);
    }

    protected function pExpr_AssignOp_Concat(AssignOp\Concat $node) {
        return $this->pInfixOp(AssignOp\Concat::class, $node->var, ' .= ', $node->expr);
    }

    protected function pExpr_AssignOp_Mod(AssignOp\Mod $node) {
        return $this->pInfixOp(AssignOp\Mod::class, $node->var, ' %= ', $node->expr);
    }

    protected function pExpr_AssignOp_BitwiseAnd(AssignOp\BitwiseAnd $node) {
        return $this->pInfixOp(AssignOp\BitwiseAnd::class, $node->var, ' &= ', $node->expr);
    }

    protected function pExpr_AssignOp_BitwiseOr(AssignOp\BitwiseOr $node) {
        return $this->pInfixOp(AssignOp\BitwiseOr::class, $node->var, ' |= ', $node->expr);
    }

    protected function pExpr_AssignOp_BitwiseXor(AssignOp\BitwiseXor $node) {
        return $this->pInfixOp(AssignOp\BitwiseXor::class, $node->var, ' ^= ', $node->expr);
    }

    protected function pExpr_AssignOp_ShiftLeft(AssignOp\ShiftLeft $node) {
        return $this->pInfixOp(AssignOp\ShiftLeft::class, $node->var, ' <<= ', $node->expr);
    }

    protected function pExpr_AssignOp_ShiftRight(AssignOp\ShiftRight $node) {
        return $this->pInfixOp(AssignOp\ShiftRight::class, $node->var, ' >>= ', $node->expr);
    }

    protected function pExpr_AssignOp_Pow(AssignOp\Pow $node) {
        return $this->pInfixOp(AssignOp\Pow::class, $node->var, ' **= ', $node->expr);
    }

    // Binary expressions

    protected function pExpr_BinaryOp_Plus(BinaryOp\Plus $node) {
        return $this->pInfixOp(BinaryOp\Plus::class, $node->left, ' + ', $node->right);
    }

    protected function pExpr_BinaryOp_Minus(BinaryOp\Minus $node) {
        return $this->pInfixOp(BinaryOp\Minus::class, $node->left, ' - ', $node->right);
    }

    protected function pExpr_BinaryOp_Mul(BinaryOp\Mul $node) {
        return $this->pInfixOp(BinaryOp\Mul::class, $node->left, ' * ', $node->right);
    }

    protected function pExpr_BinaryOp_Div(BinaryOp\Div $node) {
        return $this->pInfixOp(BinaryOp\Div::class, $node->left, ' / ', $node->right);
    }

    protected function pExpr_BinaryOp_Concat(BinaryOp\Concat $node) {
        return $this->pInfixOp(BinaryOp\Concat::class, $node->left, ' . ', $node->right);
    }

    protected function pExpr_BinaryOp_Mod(BinaryOp\Mod $node) {
        return $this->pInfixOp(BinaryOp\Mod::class, $node->left, ' % ', $node->right);
    }

    protected function pExpr_BinaryOp_BooleanAnd(BinaryOp\BooleanAnd $node) {
        return $this->pInfixOp(BinaryOp\BooleanAnd::class, $node->left, ' && ', $node->right);
    }

    protected function pExpr_BinaryOp_BooleanOr(BinaryOp\BooleanOr $node) {
        return $this->pInfixOp(BinaryOp\BooleanOr::class, $node->left, ' || ', $node->right);
    }

    protected function pExpr_BinaryOp_BitwiseAnd(BinaryOp\BitwiseAnd $node) {
        return $this->pInfixOp(BinaryOp\BitwiseAnd::class, $node->left, ' & ', $node->right);
    }

    protected function pExpr_BinaryOp_BitwiseOr(BinaryOp\BitwiseOr $node) {
        return $this->pInfixOp(BinaryOp\BitwiseOr::class, $node->left, ' | ', $node->right);
    }

    protected function pExpr_BinaryOp_BitwiseXor(BinaryOp\BitwiseXor $node) {
        return $this->pInfixOp(BinaryOp\BitwiseXor::class, $node->left, ' ^ ', $node->right);
    }

    protected function pExpr_BinaryOp_ShiftLeft(BinaryOp\ShiftLeft $node) {
        return $this->pInfixOp(BinaryOp\ShiftLeft::class, $node->left, ' << ', $node->right);
    }

    protected function pExpr_BinaryOp_ShiftRight(BinaryOp\ShiftRight $node) {
        return $this->pInfixOp(BinaryOp\ShiftRight::class, $node->left, ' >> ', $node->right);
    }

    protected function pExpr_BinaryOp_Pow(BinaryOp\Pow $node) {
        return $this->pInfixOp(BinaryOp\Pow::class, $node->left, ' ** ', $node->right);
    }

    protected function pExpr_BinaryOp_LogicalAnd(BinaryOp\LogicalAnd $node) {
        return $this->pInfixOp(BinaryOp\LogicalAnd::class, $node->left, ' and ', $node->right);
    }

    protected function pExpr_BinaryOp_LogicalOr(BinaryOp\LogicalOr $node) {
        return $this->pInfixOp(BinaryOp\LogicalOr::class, $node->left, ' or ', $node->right);
    }

    protected function pExpr_BinaryOp_LogicalXor(BinaryOp\LogicalXor $node) {
        return $this->pInfixOp(BinaryOp\LogicalXor::class, $node->left, ' xor ', $node->right);
    }

    protected function pExpr_BinaryOp_Equal(BinaryOp\Equal $node) {
        return $this->pInfixOp(BinaryOp\Equal::class, $node->left, ' == ', $node->right);
    }

    protected function pExpr_BinaryOp_NotEqual(BinaryOp\NotEqual $node) {
        return $this->pInfixOp(BinaryOp\NotEqual::class, $node->left, ' != ', $node->right);
    }

    protected function pExpr_BinaryOp_Identical(BinaryOp\Identical $node) {
        return $this->pInfixOp(BinaryOp\Identical::class, $node->left, ' === ', $node->right);
    }

    protected function pExpr_BinaryOp_NotIdentical(BinaryOp\NotIdentical $node) {
        return $this->pInfixOp(BinaryOp\NotIdentical::class, $node->left, ' !== ', $node->right);
    }

    protected function pExpr_BinaryOp_Spaceship(BinaryOp\Spaceship $node) {
        return $this->pInfixOp(BinaryOp\Spaceship::class, $node->left, ' <=> ', $node->right);
    }

    protected function pExpr_BinaryOp_Greater(BinaryOp\Greater $node) {
        return $this->pInfixOp(BinaryOp\Greater::class, $node->left, ' > ', $node->right);
    }

    protected function pExpr_BinaryOp_GreaterOrEqual(BinaryOp\GreaterOrEqual $node) {
        return $this->pInfixOp(BinaryOp\GreaterOrEqual::class, $node->left, ' >= ', $node->right);
    }

    protected function pExpr_BinaryOp_Smaller(BinaryOp\Smaller $node) {
        return $this->pInfixOp(BinaryOp\Smaller::class, $node->left, ' < ', $node->right);
    }

    protected function pExpr_BinaryOp_SmallerOrEqual(BinaryOp\SmallerOrEqual $node) {
        return $this->pInfixOp(BinaryOp\SmallerOrEqual::class, $node->left, ' <= ', $node->right);
    }

    protected function pExpr_BinaryOp_Coalesce(BinaryOp\Coalesce $node) {
        return $this->pInfixOp(BinaryOp\Coalesce::class, $node->left, ' ?? ', $node->right);
    }

    protected function pExpr_Instanceof(Expr\Instanceof_ $node) {
        return $this->pInfixOp(Expr\Instanceof_::class, $node->expr, ' instanceof ', $node->class);
    }

    // Unary expressions

    protected function pExpr_BooleanNot(Expr\BooleanNot $node) {
        return $this->pPrefixOp(Expr\BooleanNot::class, '!', $node->expr);
    }

    protected function pExpr_BitwiseNot(Expr\BitwiseNot $node) {
        return $this->pPrefixOp(Expr\BitwiseNot::class, '~', $node->expr);
    }

    protected function pExpr_UnaryMinus(Expr\UnaryMinus $node) {
<<<<<<< HEAD
        return $this->pPrefixOp(Expr\UnaryMinus::class, '-', $node->expr);
    }

    protected function pExpr_UnaryPlus(Expr\UnaryPlus $node) {
        return $this->pPrefixOp(Expr\UnaryPlus::class, '+', $node->expr);
=======
        if ($node->expr instanceof Expr\UnaryMinus) {
            // Enforce -(-$expr) instead of --$expr
            return '-(' . $this->p($node->expr) . ')';
        }
        return $this->pPrefixOp('Expr_UnaryMinus', '-', $node->expr);
    }

    protected function pExpr_UnaryPlus(Expr\UnaryPlus $node) {
        if ($node->expr instanceof Expr\UnaryPlus) {
            // Enforce +(+$expr) instead of ++$expr
            return '+(' . $this->p($node->expr) . ')';
        }
        return $this->pPrefixOp('Expr_UnaryPlus', '+', $node->expr);
>>>>>>> 94c715d9
    }

    protected function pExpr_PreInc(Expr\PreInc $node) {
        return $this->pPrefixOp(Expr\PreInc::class, '++', $node->var);
    }

    protected function pExpr_PreDec(Expr\PreDec $node) {
        return $this->pPrefixOp(Expr\PreDec::class, '--', $node->var);
    }

    protected function pExpr_PostInc(Expr\PostInc $node) {
        return $this->pPostfixOp(Expr\PostInc::class, $node->var, '++');
    }

    protected function pExpr_PostDec(Expr\PostDec $node) {
        return $this->pPostfixOp(Expr\PostDec::class, $node->var, '--');
    }

    protected function pExpr_ErrorSuppress(Expr\ErrorSuppress $node) {
        return $this->pPrefixOp(Expr\ErrorSuppress::class, '@', $node->expr);
    }

    protected function pExpr_YieldFrom(Expr\YieldFrom $node) {
        return $this->pPrefixOp(Expr\YieldFrom::class, 'yield from ', $node->expr);
    }

    protected function pExpr_Print(Expr\Print_ $node) {
        return $this->pPrefixOp(Expr\Print_::class, 'print ', $node->expr);
    }

    // Casts

    protected function pExpr_Cast_Int(Cast\Int_ $node) {
        return $this->pPrefixOp(Cast\Int_::class, '(int) ', $node->expr);
    }

    protected function pExpr_Cast_Double(Cast\Double $node) {
        return $this->pPrefixOp(Cast\Double::class, '(double) ', $node->expr);
    }

    protected function pExpr_Cast_String(Cast\String_ $node) {
        return $this->pPrefixOp(Cast\String_::class, '(string) ', $node->expr);
    }

    protected function pExpr_Cast_Array(Cast\Array_ $node) {
        return $this->pPrefixOp(Cast\Array_::class, '(array) ', $node->expr);
    }

    protected function pExpr_Cast_Object(Cast\Object_ $node) {
        return $this->pPrefixOp(Cast\Object_::class, '(object) ', $node->expr);
    }

    protected function pExpr_Cast_Bool(Cast\Bool_ $node) {
        return $this->pPrefixOp(Cast\Bool_::class, '(bool) ', $node->expr);
    }

    protected function pExpr_Cast_Unset(Cast\Unset_ $node) {
        return $this->pPrefixOp(Cast\Unset_::class, '(unset) ', $node->expr);
    }

    // Function calls and similar constructs

    protected function pExpr_FuncCall(Expr\FuncCall $node) {
        return $this->pCallLhs($node->name)
             . '(' . $this->pMaybeMultiline($node->args) . ')';
    }

    protected function pExpr_MethodCall(Expr\MethodCall $node) {
        return $this->pDereferenceLhs($node->var) . '->' . $this->pObjectProperty($node->name)
             . '(' . $this->pMaybeMultiline($node->args) . ')';
    }

    protected function pExpr_StaticCall(Expr\StaticCall $node) {
        return $this->pDereferenceLhs($node->class) . '::'
             . ($node->name instanceof Expr
                ? ($node->name instanceof Expr\Variable
                   ? $this->p($node->name)
                   : '{' . $this->p($node->name) . '}')
                : $node->name)
             . '(' . $this->pMaybeMultiline($node->args) . ')';
    }

    protected function pExpr_Empty(Expr\Empty_ $node) {
        return 'empty(' . $this->p($node->expr) . ')';
    }

    protected function pExpr_Isset(Expr\Isset_ $node) {
        return 'isset(' . $this->pCommaSeparated($node->vars) . ')';
    }

    protected function pExpr_Eval(Expr\Eval_ $node) {
        return 'eval(' . $this->p($node->expr) . ')';
    }

    protected function pExpr_Include(Expr\Include_ $node) {
        static $map = [
            Expr\Include_::TYPE_INCLUDE      => 'include',
            Expr\Include_::TYPE_INCLUDE_ONCE => 'include_once',
            Expr\Include_::TYPE_REQUIRE      => 'require',
            Expr\Include_::TYPE_REQUIRE_ONCE => 'require_once',
        ];

        return $map[$node->type] . ' ' . $this->p($node->expr);
    }

    protected function pExpr_List(Expr\List_ $node) {
        return 'list(' . $this->pCommaSeparated($node->items) . ')';
    }

    // Other

    protected function pExpr_Error(Expr\Error $node) {
        throw new \LogicException('Cannot pretty-print AST with Error nodes');
    }

    protected function pExpr_Variable(Expr\Variable $node) {
        if ($node->name instanceof Expr) {
            return '${' . $this->p($node->name) . '}';
        } else {
            return '$' . $node->name;
        }
    }

    protected function pExpr_Array(Expr\Array_ $node) {
        $syntax = $node->getAttribute('kind',
            $this->options['shortArraySyntax'] ? Expr\Array_::KIND_SHORT : Expr\Array_::KIND_LONG);
        if ($syntax === Expr\Array_::KIND_SHORT) {
            return '[' . $this->pMaybeMultiline($node->items, true) . ']';
        } else {
            return 'array(' . $this->pMaybeMultiline($node->items, true) . ')';
        }
    }

    protected function pExpr_ArrayItem(Expr\ArrayItem $node) {
        return (null !== $node->key ? $this->p($node->key) . ' => ' : '')
             . ($node->byRef ? '&' : '') . $this->p($node->value);
    }

    protected function pExpr_ArrayDimFetch(Expr\ArrayDimFetch $node) {
        return $this->pDereferenceLhs($node->var)
             . '[' . (null !== $node->dim ? $this->p($node->dim) : '') . ']';
    }

    protected function pExpr_ConstFetch(Expr\ConstFetch $node) {
        return $this->p($node->name);
    }

    protected function pExpr_ClassConstFetch(Expr\ClassConstFetch $node) {
        return $this->p($node->class) . '::' . $this->p($node->name);
    }

    protected function pExpr_PropertyFetch(Expr\PropertyFetch $node) {
        return $this->pDereferenceLhs($node->var) . '->' . $this->pObjectProperty($node->name);
    }

    protected function pExpr_StaticPropertyFetch(Expr\StaticPropertyFetch $node) {
        return $this->pDereferenceLhs($node->class) . '::$' . $this->pObjectProperty($node->name);
    }

    protected function pExpr_ShellExec(Expr\ShellExec $node) {
        return '`' . $this->pEncapsList($node->parts, '`') . '`';
    }

    protected function pExpr_Closure(Expr\Closure $node) {
        return ($node->static ? 'static ' : '')
             . 'function ' . ($node->byRef ? '&' : '')
             . '(' . $this->pCommaSeparated($node->params) . ')'
             . (!empty($node->uses) ? ' use(' . $this->pCommaSeparated($node->uses) . ')' : '')
             . (null !== $node->returnType ? ' : ' . $this->p($node->returnType) : '')
             . ' {' . $this->pStmts($node->stmts) . $this->nl . '}';
    }

    protected function pExpr_ClosureUse(Expr\ClosureUse $node) {
        return ($node->byRef ? '&' : '') . $this->p($node->var);
    }

    protected function pExpr_New(Expr\New_ $node) {
        if ($node->class instanceof Stmt\Class_) {
            $args = $node->args ? '(' . $this->pMaybeMultiline($node->args) . ')' : '';
            return 'new ' . $this->pClassCommon($node->class, $args);
        }
        return 'new ' . $this->p($node->class) . '(' . $this->pMaybeMultiline($node->args) . ')';
    }

    protected function pExpr_Clone(Expr\Clone_ $node) {
        return 'clone ' . $this->p($node->expr);
    }

    protected function pExpr_Ternary(Expr\Ternary $node) {
        // a bit of cheating: we treat the ternary as a binary op where the ?...: part is the operator.
        // this is okay because the part between ? and : never needs parentheses.
        return $this->pInfixOp(Expr\Ternary::class,
            $node->cond, ' ?' . (null !== $node->if ? ' ' . $this->p($node->if) . ' ' : '') . ': ', $node->else
        );
    }

    protected function pExpr_Exit(Expr\Exit_ $node) {
        $kind = $node->getAttribute('kind', Expr\Exit_::KIND_DIE);
        return ($kind === Expr\Exit_::KIND_EXIT ? 'exit' : 'die')
             . (null !== $node->expr ? '(' . $this->p($node->expr) . ')' : '');
    }

    protected function pExpr_Yield(Expr\Yield_ $node) {
        if ($node->value === null) {
            return 'yield';
        } else {
            // this is a bit ugly, but currently there is no way to detect whether the parentheses are necessary
            return '(yield '
                 . ($node->key !== null ? $this->p($node->key) . ' => ' : '')
                 . $this->p($node->value)
                 . ')';
        }
    }

    // Declarations

    protected function pStmt_Namespace(Stmt\Namespace_ $node) {
        if ($this->canUseSemicolonNamespaces) {
            return 'namespace ' . $this->p($node->name) . ';'
                 . $this->nl . $this->pStmts($node->stmts, false);
        } else {
            return 'namespace' . (null !== $node->name ? ' ' . $this->p($node->name) : '')
                 . ' {' . $this->pStmts($node->stmts) . $this->nl . '}';
        }
    }

    protected function pStmt_Use(Stmt\Use_ $node) {
        return 'use ' . $this->pUseType($node->type)
             . $this->pCommaSeparated($node->uses) . ';';
    }

    protected function pStmt_GroupUse(Stmt\GroupUse $node) {
        return 'use ' . $this->pUseType($node->type) . $this->pName($node->prefix)
             . '\{' . $this->pCommaSeparated($node->uses) . '};';
    }

    protected function pStmt_UseUse(Stmt\UseUse $node) {
        return $this->pUseType($node->type) . $this->p($node->name)
             . (null !== $node->alias ? ' as ' . $node->alias : '');
    }

    protected function pUseType($type) {
        return $type === Stmt\Use_::TYPE_FUNCTION ? 'function '
            : ($type === Stmt\Use_::TYPE_CONSTANT ? 'const ' : '');
    }

    protected function pStmt_Interface(Stmt\Interface_ $node) {
        return 'interface ' . $node->name
             . (!empty($node->extends) ? ' extends ' . $this->pCommaSeparated($node->extends) : '')
             . $this->nl . '{' . $this->pStmts($node->stmts) . $this->nl . '}';
    }

    protected function pStmt_Class(Stmt\Class_ $node) {
        return $this->pClassCommon($node, ' ' . $node->name);
    }

    protected function pStmt_Trait(Stmt\Trait_ $node) {
        return 'trait ' . $node->name
             . $this->nl . '{' . $this->pStmts($node->stmts) . $this->nl . '}';
    }

    protected function pStmt_TraitUse(Stmt\TraitUse $node) {
        return 'use ' . $this->pCommaSeparated($node->traits)
             . (empty($node->adaptations)
                ? ';'
                : ' {' . $this->pStmts($node->adaptations) . $this->nl . '}');
    }

    protected function pStmt_TraitUseAdaptation_Precedence(Stmt\TraitUseAdaptation\Precedence $node) {
        return $this->p($node->trait) . '::' . $node->method
             . ' insteadof ' . $this->pCommaSeparated($node->insteadof) . ';';
    }

    protected function pStmt_TraitUseAdaptation_Alias(Stmt\TraitUseAdaptation\Alias $node) {
        return (null !== $node->trait ? $this->p($node->trait) . '::' : '')
             . $node->method . ' as'
             . (null !== $node->newModifier ? ' ' . rtrim($this->pModifiers($node->newModifier), ' ') : '')
             . (null !== $node->newName     ? ' ' . $node->newName                        : '')
             . ';';
    }

    protected function pStmt_Property(Stmt\Property $node) {
        return (0 === $node->flags ? 'var ' : $this->pModifiers($node->flags)) . $this->pCommaSeparated($node->props) . ';';
    }

    protected function pStmt_PropertyProperty(Stmt\PropertyProperty $node) {
        return '$' . $node->name
             . (null !== $node->default ? ' = ' . $this->p($node->default) : '');
    }

    protected function pStmt_ClassMethod(Stmt\ClassMethod $node) {
        return $this->pModifiers($node->flags)
             . 'function ' . ($node->byRef ? '&' : '') . $node->name
             . '(' . $this->pCommaSeparated($node->params) . ')'
             . (null !== $node->returnType ? ' : ' . $this->p($node->returnType) : '')
             . (null !== $node->stmts
                ? $this->nl . '{' . $this->pStmts($node->stmts) . $this->nl . '}'
                : ';');
    }

    protected function pStmt_ClassConst(Stmt\ClassConst $node) {
        return $this->pModifiers($node->flags)
             . 'const ' . $this->pCommaSeparated($node->consts) . ';';
    }

    protected function pStmt_Function(Stmt\Function_ $node) {
        return 'function ' . ($node->byRef ? '&' : '') . $node->name
             . '(' . $this->pCommaSeparated($node->params) . ')'
             . (null !== $node->returnType ? ' : ' . $this->p($node->returnType) : '')
             . $this->nl . '{' . $this->pStmts($node->stmts) . $this->nl . '}';
    }

    protected function pStmt_Const(Stmt\Const_ $node) {
        return 'const ' . $this->pCommaSeparated($node->consts) . ';';
    }

    protected function pStmt_Declare(Stmt\Declare_ $node) {
        return 'declare (' . $this->pCommaSeparated($node->declares) . ')'
             . (null !== $node->stmts ? ' {' . $this->pStmts($node->stmts) . $this->nl . '}' : ';');
    }

    protected function pStmt_DeclareDeclare(Stmt\DeclareDeclare $node) {
        return $node->key . '=' . $this->p($node->value);
    }

    // Control flow

    protected function pStmt_If(Stmt\If_ $node) {
        return 'if (' . $this->p($node->cond) . ') {'
             . $this->pStmts($node->stmts) . $this->nl . '}'
             . ($node->elseifs ? ' ' . $this->pImplode($node->elseifs, ' ') : '')
             . (null !== $node->else ? ' ' . $this->p($node->else) : '');
    }

    protected function pStmt_ElseIf(Stmt\ElseIf_ $node) {
        return 'elseif (' . $this->p($node->cond) . ') {'
             . $this->pStmts($node->stmts) . $this->nl . '}';
    }

    protected function pStmt_Else(Stmt\Else_ $node) {
        return 'else {' . $this->pStmts($node->stmts) . $this->nl . '}';
    }

    protected function pStmt_For(Stmt\For_ $node) {
        return 'for ('
             . $this->pCommaSeparated($node->init) . ';' . (!empty($node->cond) ? ' ' : '')
             . $this->pCommaSeparated($node->cond) . ';' . (!empty($node->loop) ? ' ' : '')
             . $this->pCommaSeparated($node->loop)
             . ') {' . $this->pStmts($node->stmts) . $this->nl . '}';
    }

    protected function pStmt_Foreach(Stmt\Foreach_ $node) {
        return 'foreach (' . $this->p($node->expr) . ' as '
             . (null !== $node->keyVar ? $this->p($node->keyVar) . ' => ' : '')
             . ($node->byRef ? '&' : '') . $this->p($node->valueVar) . ') {'
             . $this->pStmts($node->stmts) . $this->nl . '}';
    }

    protected function pStmt_While(Stmt\While_ $node) {
        return 'while (' . $this->p($node->cond) . ') {'
             . $this->pStmts($node->stmts) . $this->nl . '}';
    }

    protected function pStmt_Do(Stmt\Do_ $node) {
        return 'do {' . $this->pStmts($node->stmts) . $this->nl
             . '} while (' . $this->p($node->cond) . ');';
    }

    protected function pStmt_Switch(Stmt\Switch_ $node) {
        return 'switch (' . $this->p($node->cond) . ') {'
             . $this->pStmts($node->cases) . $this->nl . '}';
    }

    protected function pStmt_Case(Stmt\Case_ $node) {
        return (null !== $node->cond ? 'case ' . $this->p($node->cond) : 'default') . ':'
             . $this->pStmts($node->stmts);
    }

    protected function pStmt_TryCatch(Stmt\TryCatch $node) {
        return 'try {' . $this->pStmts($node->stmts) . $this->nl . '}'
             . ($node->catches ? ' ' . $this->pImplode($node->catches, ' ') : '')
             . ($node->finally !== null ? ' ' . $this->p($node->finally) : '');
    }

    protected function pStmt_Catch(Stmt\Catch_ $node) {
        return 'catch (' . $this->pImplode($node->types, '|') . ' '
             . $this->p($node->var)
             . ') {' . $this->pStmts($node->stmts) . $this->nl . '}';
    }

    protected function pStmt_Finally(Stmt\Finally_ $node) {
        return 'finally {' . $this->pStmts($node->stmts) . $this->nl . '}';
    }

    protected function pStmt_Break(Stmt\Break_ $node) {
        return 'break' . ($node->num !== null ? ' ' . $this->p($node->num) : '') . ';';
    }

    protected function pStmt_Continue(Stmt\Continue_ $node) {
        return 'continue' . ($node->num !== null ? ' ' . $this->p($node->num) : '') . ';';
    }

    protected function pStmt_Return(Stmt\Return_ $node) {
        return 'return' . (null !== $node->expr ? ' ' . $this->p($node->expr) : '') . ';';
    }

    protected function pStmt_Throw(Stmt\Throw_ $node) {
        return 'throw ' . $this->p($node->expr) . ';';
    }

    protected function pStmt_Label(Stmt\Label $node) {
        return $node->name . ':';
    }

    protected function pStmt_Goto(Stmt\Goto_ $node) {
        return 'goto ' . $node->name . ';';
    }

    // Other

    protected function pStmt_Expression(Stmt\Expression $node) {
        return $this->p($node->expr) . ';';
    }

    protected function pStmt_Echo(Stmt\Echo_ $node) {
        return 'echo ' . $this->pCommaSeparated($node->exprs) . ';';
    }

    protected function pStmt_Static(Stmt\Static_ $node) {
        return 'static ' . $this->pCommaSeparated($node->vars) . ';';
    }

    protected function pStmt_Global(Stmt\Global_ $node) {
        return 'global ' . $this->pCommaSeparated($node->vars) . ';';
    }

    protected function pStmt_StaticVar(Stmt\StaticVar $node) {
        return $this->p($node->var)
             . (null !== $node->default ? ' = ' . $this->p($node->default) : '');
    }

    protected function pStmt_Unset(Stmt\Unset_ $node) {
        return 'unset(' . $this->pCommaSeparated($node->vars) . ');';
    }

    protected function pStmt_InlineHTML(Stmt\InlineHTML $node) {
        $newline = $node->getAttribute('hasLeadingNewline', true) ? "\n" : '';
        return '?>' . $newline . $node->value . '<?php ';
    }

    protected function pStmt_HaltCompiler(Stmt\HaltCompiler $node) {
        return '__halt_compiler();' . $node->remaining;
    }

    protected function pStmt_Nop(Stmt\Nop $node) {
        return '';
    }

    // Helpers

    protected function pClassCommon(Stmt\Class_ $node, $afterClassToken) {
        return $this->pModifiers($node->flags)
        . 'class' . $afterClassToken
        . (null !== $node->extends ? ' extends ' . $this->p($node->extends) : '')
        . (!empty($node->implements) ? ' implements ' . $this->pCommaSeparated($node->implements) : '')
        . $this->nl . '{' . $this->pStmts($node->stmts) . $this->nl . '}';
    }

    protected function pObjectProperty($node) {
        if ($node instanceof Expr) {
            return '{' . $this->p($node) . '}';
        } else {
            return $node;
        }
    }

    protected function pEncapsList(array $encapsList, $quote) {
        $return = '';
        foreach ($encapsList as $element) {
            if ($element instanceof Scalar\EncapsedStringPart) {
                $return .= $this->escapeString($element->value, $quote);
            } else {
                $return .= '{' . $this->p($element) . '}';
            }
        }

        return $return;
    }

    protected function pSingleQuotedString(string $string) {
        return '\'' . addcslashes($string, '\'\\') . '\'';
    }

    protected function escapeString($string, $quote) {
        if (null === $quote) {
            // For doc strings, don't escape newlines
            $escaped = addcslashes($string, "\t\f\v$\\");
        } else {
            $escaped = addcslashes($string, "\n\r\t\f\v$" . $quote . "\\");
        }

        // Escape other control characters
        return preg_replace_callback('/([\0-\10\16-\37])(?=([0-7]?))/', function ($matches) {
            $oct = decoct(ord($matches[1]));
            if ($matches[2] !== '') {
                // If there is a trailing digit, use the full three character form
                return '\\' . str_pad($oct, 3, '0', \STR_PAD_LEFT);
            }
            return '\\' . $oct;
        }, $escaped);
    }

    protected function containsEndLabel($string, $label, $atStart = true, $atEnd = true) {
        $start = $atStart ? '(?:^|[\r\n])' : '[\r\n]';
        $end = $atEnd ? '(?:$|[;\r\n])' : '[;\r\n]';
        return false !== strpos($string, $label)
            && preg_match('/' . $start . $label . $end . '/', $string);
    }

    protected function encapsedContainsEndLabel(array $parts, $label) {
        foreach ($parts as $i => $part) {
            $atStart = $i === 0;
            $atEnd = $i === count($parts) - 1;
            if ($part instanceof Scalar\EncapsedStringPart
                && $this->containsEndLabel($part->value, $label, $atStart, $atEnd)
            ) {
                return true;
            }
        }
        return false;
    }

    protected function pDereferenceLhs(Node $node) {
        if (!$this->dereferenceLhsRequiresParens($node)) {
            return $this->p($node);
        } else  {
            return '(' . $this->p($node) . ')';
        }
    }

    protected function pCallLhs(Node $node) {
        if (!$this->callLhsRequiresParens($node)) {
            return $this->p($node);
        } else  {
            return '(' . $this->p($node) . ')';
        }
    }

    /**
     * @param Node[] $nodes
     * @return bool
     */
    private function hasNodeWithComments(array $nodes) {
        foreach ($nodes as $node) {
            if ($node && $node->getComments()) {
                return true;
            }
        }
        return false;
    }

    private function pMaybeMultiline(array $nodes, $trailingComma = false) {
        if (!$this->hasNodeWithComments($nodes)) {
            return $this->pCommaSeparated($nodes);
        } else {
            return $this->pCommaSeparatedMultiline($nodes, $trailingComma) . $this->nl;
        }
    }
}<|MERGE_RESOLUTION|>--- conflicted
+++ resolved
@@ -381,18 +381,11 @@
     }
 
     protected function pExpr_UnaryMinus(Expr\UnaryMinus $node) {
-<<<<<<< HEAD
-        return $this->pPrefixOp(Expr\UnaryMinus::class, '-', $node->expr);
-    }
-
-    protected function pExpr_UnaryPlus(Expr\UnaryPlus $node) {
-        return $this->pPrefixOp(Expr\UnaryPlus::class, '+', $node->expr);
-=======
         if ($node->expr instanceof Expr\UnaryMinus) {
             // Enforce -(-$expr) instead of --$expr
             return '-(' . $this->p($node->expr) . ')';
         }
-        return $this->pPrefixOp('Expr_UnaryMinus', '-', $node->expr);
+        return $this->pPrefixOp(Expr\UnaryMinus::class, '-', $node->expr);
     }
 
     protected function pExpr_UnaryPlus(Expr\UnaryPlus $node) {
@@ -400,8 +393,7 @@
             // Enforce +(+$expr) instead of ++$expr
             return '+(' . $this->p($node->expr) . ')';
         }
-        return $this->pPrefixOp('Expr_UnaryPlus', '+', $node->expr);
->>>>>>> 94c715d9
+        return $this->pPrefixOp(Expr\UnaryPlus::class, '+', $node->expr);
     }
 
     protected function pExpr_PreInc(Expr\PreInc $node) {
