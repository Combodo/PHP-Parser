<?php

namespace PhpParser\Node\Expr;

use PhpParser\Node\Expr;
use PhpParser\Node\Name;

class ClassConstFetch extends Expr
{
    /** @var Name|Expr Class name */
    public $class;
<<<<<<< HEAD
    /** @var string|Expr\Error Constant name */
=======
    /** @var string|Error Constant name */
>>>>>>> d287c167
    public $name;

    /**
     * Constructs a class const fetch node.
     *
<<<<<<< HEAD
     * @param Name|Expr         $class      Class name
     * @param string|Expr\Error $name       Constant name
     * @param array             $attributes Additional attributes
=======
     * @param Name|Expr    $class      Class name
     * @param string|Error $name       Constant name
     * @param array        $attributes Additional attributes
>>>>>>> d287c167
     */
    public function __construct($class, $name, array $attributes = array()) {
        parent::__construct($attributes);
        $this->class = $class;
        $this->name = $name;
    }

    public function getSubNodeNames() {
        return array('class', 'name');
    }
}<|MERGE_RESOLUTION|>--- conflicted
+++ resolved
@@ -9,25 +9,15 @@
 {
     /** @var Name|Expr Class name */
     public $class;
-<<<<<<< HEAD
-    /** @var string|Expr\Error Constant name */
-=======
     /** @var string|Error Constant name */
->>>>>>> d287c167
     public $name;
 
     /**
      * Constructs a class const fetch node.
      *
-<<<<<<< HEAD
-     * @param Name|Expr         $class      Class name
-     * @param string|Expr\Error $name       Constant name
-     * @param array             $attributes Additional attributes
-=======
      * @param Name|Expr    $class      Class name
      * @param string|Error $name       Constant name
      * @param array        $attributes Additional attributes
->>>>>>> d287c167
      */
     public function __construct($class, $name, array $attributes = array()) {
         parent::__construct($attributes);
