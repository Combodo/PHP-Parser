--- conflicted
+++ resolved
@@ -7,11 +7,7 @@
 use PhpParser\Node;
 use PhpParser\Node\Stmt;
 
-<<<<<<< HEAD
-class Namespace_ implements PhpParser\Builder
-=======
 class Namespace_ extends Declaration
->>>>>>> 0ba710af
 {
     private $name;
     private $stmts = [];
@@ -43,12 +39,7 @@
      *
      * @return Node The built node
      */
-<<<<<<< HEAD
     public function getNode() : Node {
-        return new Stmt\Namespace_($this->name, $this->stmts);
-=======
-    public function getNode() {
         return new Stmt\Namespace_($this->name, $this->stmts, $this->attributes);
->>>>>>> 0ba710af
     }
 }