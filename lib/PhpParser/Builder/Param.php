<?php

namespace PhpParser\Builder;

use PhpParser;
use PhpParser\Node;

class Param extends PhpParser\BuilderAbstract
{
    protected $name;

    protected $default = null;

    /** @var string|Node\Name|Node\NullableType|null */
    protected $type = null;

    protected $byRef = false;

    protected $variadic = false;

    /**
     * Creates a parameter builder.
     *
     * @param string $name Name of the parameter
     */
    public function __construct($name) {
        $this->name = $name;
    }

    /**
     * Sets default value for the parameter.
     *
     * @param mixed $value Default value to use
     *
     * @return $this The builder instance (for fluid interface)
     */
    public function setDefault($value) {
        $this->default = $this->normalizeValue($value);

        return $this;
    }

    /**
     * Sets type hint for the parameter.
     *
     * @param string|Node\Name|Node\NullableType $type Type hint to use
     *
     * @return $this The builder instance (for fluid interface)
     */
    public function setTypeHint($type) {
        $this->type = $this->normalizeType($type);
        if ($this->type === 'void') {
            throw new \LogicException('Parameter type cannot be void');
        }

        return $this;
    }

    /**
     * Make the parameter accept the value by reference.
     *
     * @return $this The builder instance (for fluid interface)
     */
    public function makeByRef() {
        $this->byRef = true;

        return $this;
    }

    /**
     * Make the parameter variadic
     *
     * @return $this The builder instance (for fluid interface)
     */
    public function makeVariadic() {
        $this->variadic = true;

        return $this;
    }

    /**
     * Returns the built parameter node.
     *
     * @return Node\Param The built parameter node
     */
    public function getNode() {
        return new Node\Param(
<<<<<<< HEAD
            new Node\Expr\Variable($this->name),
            $this->default, $this->type, $this->byRef
=======
            $this->name, $this->default, $this->type, $this->byRef, $this->variadic
>>>>>>> c877c1a6
        );
    }
}<|MERGE_RESOLUTION|>--- conflicted
+++ resolved
@@ -85,12 +85,8 @@
      */
     public function getNode() {
         return new Node\Param(
-<<<<<<< HEAD
             new Node\Expr\Variable($this->name),
-            $this->default, $this->type, $this->byRef
-=======
-            $this->name, $this->default, $this->type, $this->byRef, $this->variadic
->>>>>>> c877c1a6
+            $this->default, $this->type, $this->byRef, $this->variadic
         );
     }
 }