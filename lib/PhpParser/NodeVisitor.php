--- conflicted
+++ resolved
@@ -25,21 +25,14 @@
      *        => $node stays as-is
      *  * NodeTraverser::DONT_TRAVERSE_CHILDREN
      *        => Children of $node are not traversed. $node stays as-is
-<<<<<<< HEAD
-=======
      *  * NodeTraverser::STOP_TRAVERSAL
      *        => Traversal is aborted. $node stays as-is
->>>>>>> 58e7881e
      *  * otherwise
      *        => $node is set to the return value
      *
      * @param Node $node Node
      *
-<<<<<<< HEAD
-     * @return null|Node|int Replacement node (or special return value)
-=======
-     * @return null|int|Node Node
->>>>>>> 58e7881e
+     * @return null|int|Node Replacement node (or special return value)
      */
     public function enterNode(Node $node);
 
@@ -51,11 +44,8 @@
      *        => $node stays as-is
      *  * NodeTraverser::REMOVE_NODE
      *        => $node is removed from the parent array
-<<<<<<< HEAD
-=======
      *  * NodeTraverser::STOP_TRAVERSAL
      *        => Traversal is aborted. $node stays as-is
->>>>>>> 58e7881e
      *  * array (of Nodes)
      *        => The return value is merged into the parent array (at the position of the $node)
      *  * otherwise
@@ -63,11 +53,7 @@
      *
      * @param Node $node Node
      *
-<<<<<<< HEAD
-     * @return null|Node|false|Node[] Replacement node (or special return value)
-=======
-     * @return null|false|int|Node|Node[] Node
->>>>>>> 58e7881e
+     * @return null|false|int|Node|Node[] Replacement node (or special return value)
      */
     public function leaveNode(Node $node);
 
