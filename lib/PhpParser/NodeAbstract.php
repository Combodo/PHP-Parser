<?php declare(strict_types=1);

namespace PhpParser;

abstract class NodeAbstract implements Node, \JsonSerializable
{
    protected $attributes;

    /**
     * Creates a Node.
     *
     * @param array $attributes Array of attributes
     */
    public function __construct(array $attributes = []) {
        $this->attributes = $attributes;
    }

    /**
     * Gets the type of the node.
     *
     * @return string Type of the node
     */
<<<<<<< HEAD
    public function getType() : string {
        return strtr(substr(rtrim(get_class($this), '_'), 15), '\\', '_');
=======
    public function getType() {
        $className = rtrim(get_class($this), '_');
        return strtr(
            substr(
                $className,
                strpos($className, 'PhpParser\Node') + 15
            ),
            '\\',
            '_'
        );
>>>>>>> bac91b42
    }

    /**
     * Gets line the node started in (alias of getStartLine).
     *
     * @return int Start line (or -1 if not available)
     */
    public function getLine() : int {
        return $this->attributes['startLine'] ?? -1;
    }

    /**
     * Gets line the node started in.
     *
     * Requires the 'startLine' attribute to be enabled in the lexer (enabled by default).
     *
     * @return int Start line (or -1 if not available)
     */
    public function getStartLine() : int {
        return $this->attributes['startLine'] ?? -1;
    }

    /**
     * Gets the line the node ended in.
     *
     * Requires the 'endLine' attribute to be enabled in the lexer (enabled by default).
     *
     * @return int End line (or -1 if not available)
     */
    public function getEndLine() : int {
        return $this->attributes['endLine'] ?? -1;
    }

    /**
     * Gets the token offset of the first token that is part of this node.
     *
     * The offset is an index into the array returned by Lexer::getTokens().
     *
     * Requires the 'startTokenPos' attribute to be enabled in the lexer (DISABLED by default).
     *
     * @return int Token start position (or -1 if not available)
     */
    public function getStartTokenPos() : int {
        return $this->attributes['startTokenPos'] ?? -1;
    }

    /**
     * Gets the token offset of the last token that is part of this node.
     *
     * The offset is an index into the array returned by Lexer::getTokens().
     *
     * Requires the 'endTokenPos' attribute to be enabled in the lexer (DISABLED by default).
     *
     * @return int Token end position (or -1 if not available)
     */
    public function getEndTokenPos() : int {
        return $this->attributes['endTokenPos'] ?? -1;
    }

    /**
     * Gets the file offset of the first character that is part of this node.
     *
     * Requires the 'startFilePos' attribute to be enabled in the lexer (DISABLED by default).
     *
     * @return int File start position (or -1 if not available)
     */
    public function getStartFilePos() : int {
        return $this->attributes['startFilePos'] ?? -1;
    }

    /**
     * Gets the file offset of the last character that is part of this node.
     *
     * Requires the 'endFilePos' attribute to be enabled in the lexer (DISABLED by default).
     *
     * @return int File end position (or -1 if not available)
     */
    public function getEndFilePos() : int {
        return $this->attributes['endFilePos'] ?? -1;
    }

    /**
     * Gets all comments directly preceding this node.
     *
     * The comments are also available through the "comments" attribute.
     *
     * @return Comment[]
     */
    public function getComments(): array {
        return $this->attributes['comments'] ?? [];
    }

    /**
     * Gets the doc comment of the node.
     *
     * The doc comment has to be the last comment associated with the node.
     *
     * @return null|Comment\Doc Doc comment object or null
     */
    public function getDocComment() {
        $comments = $this->getComments();
        if (!$comments) {
            return null;
        }

        $lastComment = $comments[count($comments) - 1];
        if (!$lastComment instanceof Comment\Doc) {
            return null;
        }

        return $lastComment;
    }

    /**
     * Sets the doc comment of the node.
     *
     * This will either replace an existing doc comment or add it to the comments array.
     *
     * @param Comment\Doc $docComment Doc comment to set
     */
    public function setDocComment(Comment\Doc $docComment) {
        $comments = $this->getComments();

        $numComments = count($comments);
        if ($numComments > 0 && $comments[$numComments - 1] instanceof Comment\Doc) {
            // Replace existing doc comment
            $comments[$numComments - 1] = $docComment;
        } else {
            // Append new comment
            $comments[] = $docComment;
        }

        $this->setAttribute('comments', $comments);
    }

    public function setAttribute(string $key, $value) {
        $this->attributes[$key] = $value;
    }

    public function hasAttribute(string $key) : bool {
        return array_key_exists($key, $this->attributes);
    }

    public function getAttribute(string $key, $default = null) {
        if (!array_key_exists($key, $this->attributes)) {
            return $default;
        } else {
            return $this->attributes[$key];
        }
    }

    public function getAttributes() : array {
        return $this->attributes;
    }

    public function setAttributes(array $attributes) {
        $this->attributes = $attributes;
    }

    /**
     * @return array
     */
    public function jsonSerialize() : array {
        return ['nodeType' => $this->getType()] + get_object_vars($this);
    }
}<|MERGE_RESOLUTION|>--- conflicted
+++ resolved
@@ -20,11 +20,7 @@
      *
      * @return string Type of the node
      */
-<<<<<<< HEAD
     public function getType() : string {
-        return strtr(substr(rtrim(get_class($this), '_'), 15), '\\', '_');
-=======
-    public function getType() {
         $className = rtrim(get_class($this), '_');
         return strtr(
             substr(
@@ -34,7 +30,6 @@
             '\\',
             '_'
         );
->>>>>>> bac91b42
     }
 
     /**
